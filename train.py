--- conflicted
+++ resolved
@@ -497,14 +497,11 @@
     Arguments:
         args (NameSpace): namespace containing command line arguments
     """
-<<<<<<< HEAD
    
     if args.no_git is False:
         args.git_commit = commit_hash(os.path.dirname(os.path.realpath(__file__)))
     print(json.dumps(vars(args), sort_keys=False, indent=2))
-=======
->>>>>>> 8a99b6e3
-    
+
     utils.devices = eval(args.gpu) if ',' in args.gpu else [eval(args.gpu)]
     torch.cuda.set_device(utils.devices[0])
     os.environ["CUDA_VISIBLE_DEVICES"] = args.gpu
@@ -543,24 +540,18 @@
     args = GeneratorArgParser()
 
     # Get run id
-<<<<<<< HEAD
-    runid = get_runid(log_folder=os.path.join(args.base_dir,'logs'),
-=======
-    runid = utils.get_runid(log_folder=os.path.join(args.base_dir,'logs'),
->>>>>>> 8a99b6e3
-                            old=args.keep_runid,
-                            id=args.pick_runid)
+    runid = get_runid(
+        log_folder=os.path.join(args.base_dir,'logs'),
+        old=args.keep_runid,
+        id=args.pick_runid
+    )
 
     # Default input file prefix in case of pretraining and finetuning
     if args.suffix is None:
         args.suffix = runid    
 
     # Configure logger
-<<<<<<< HEAD
     config_logger('%s/logs/%s/train.log' % (args.base_dir, runid), args.debug)
-=======
-    utils.config_logger('%s/logs/%s/train.log' % (args.base_dir, runid), args.debug)
->>>>>>> 8a99b6e3
 
     # Get logger, include this in every module
     log = logging.getLogger(__name__)
@@ -573,13 +564,8 @@
     # Begin log file
     githash = None
     if args.no_git is False:
-<<<<<<< HEAD
         githash = commit_hash(os.path.dirname(os.path.realpath(__file__)))
     init_logfile(log, runid, githash, json.dumps(vars(args), sort_keys=False, indent=2))
-=======
-        githash = utils.commit_hash(os.path.dirname(os.path.realpath(__file__)))
-    utils.init_logfile(log, runid, githash, json.dumps(vars(args), sort_keys=False, indent=2))
->>>>>>> 8a99b6e3
 
     args.runid = runid
     try:
