--- conflicted
+++ resolved
@@ -776,11 +776,7 @@
                             id=args.pick_runid)
 
     # Configure logger
-<<<<<<< HEAD
     config_logger('%s/logs/%s/environ.log' % (args.base_dir, runid), args.debug)
-=======
-    utils.config_logger('%s/logs/%s/environ.log' % (args.base_dir, runid), args.debug, False)
->>>>>>> 606ef058
 
     # Get logger, include this in every module
     log = logging.getLogger(__name__)
@@ -794,12 +790,6 @@
     print(json.dumps(vars(args), sort_keys=False, indent=2))
     with open('%s/logs/%s/env_args.json' % (args.base_dir, runid), 'w') as f:
         json.dump(vars(args), f)
-    
-    # Begin log file
-    githash = None
-    if args.no_git is False:
-        githash = drugex.logs.utils.commit_hash(os.path.dirname(os.path.realpath(__file__)))
-    init_logfile(log, runid, githash, json.dumps(vars(args), sort_keys=False, indent=2))
         
     # logSettings for DNN model
     #TODO: set this only for DNN model, instead of global
@@ -807,7 +797,4 @@
     N_EPOCH = args.epochs
     
     #Optimize, evaluate and train estimators according to environment arguments
-    try:
-        Environment(args, runid)
-    except:
-        log.exception("something went wrong in the environment!")+    Environment(args, runid)