#!/usr/bin/env python
import os
import sys
import json
import argparse
import warnings

from drugex.data.corpus.vocabulary import VocGraph, VocSmiles, VocGPT
from drugex.data.datasets import SmilesDataSet, SmilesFragDataSet, GraphFragDataSet
from drugex.data.utils import getDataPaths, getVocPaths
from drugex.logs.utils import commit_hash, enable_file_logger, backUpFiles

from drugex.training.environment import DrugExEnvironment
from drugex.training.models import GPT2Model, GraphModel, single_network
from drugex.training.models import encoderdecoder
from drugex.training.models.explorer import SmilesExplorer, GraphExplorer, SmilesExplorerNoFrag

from drugex.training.monitors import FileMonitor
from drugex.training.rewards import ParetoSimilarity, ParetoCrowdingDistance, WeightedSum
from drugex.training.scorers.modifiers import ClippedScore, SmoothHump
from drugex.training.scorers.predictors import Predictor
from drugex.training.scorers.properties import Property, Uniqueness

warnings.filterwarnings("ignore")
    
def GeneratorArgParser(txt=None):
    """ Define and read command line arguments """
    
    parser = argparse.ArgumentParser(formatter_class=argparse.ArgumentDefaultsHelpFormatter)
    
    parser.add_argument('-b', '--base_dir', type=str, default='.',
                        help="Base directory which contains folders 'data' (and 'envs')")
    parser.add_argument('-d', '--debug', action='store_true')
    
    
    parser.add_argument('-i', '--input', type=str, default=None,
                        help="Full file name of input file used both as train and validation sets OR common prefix of train and validation set input files.")  
    parser.add_argument('-vfs', '--voc_files', type=str, nargs='*', default=None,
                        help="Names of voc files to use as vocabulary. If None, uses the input prefix.")
    parser.add_argument('-o', '--output', type=str, default=None,
                        help="Prefix of output files. If None, set to be the first word of input. ")     
    parser.add_argument('-m', '--mode', type=str, default='RL',
                        help="Mode, of the training: 'PT' for pretraining, 'FT' for fine-tuning and 'RL' for reinforcement learning") 
    
    # Input models 
    parser.add_argument('-pt', '--pretrained_model', type=str, default=None,
                        help="Name of input model (w/o .pkg extension) used as starting point of FT.")
    parser.add_argument('-ag', '--agent_model', type=str, default=None,
                        help="Name of model (w/o .pkg extension) used for the agent in RL.")
    parser.add_argument('-pr', '--prior_model', type=str, default=None,
                        help="Name of model (w/o .pkg extension) used for the prior in RL.")
    
    parser.add_argument('-v', '--version', type=int, default=3,
                         help="DrugEx version")
    
    # General parameters
    parser.add_argument('-mt', '--mol_type', type=str, default='graph',
                        help="Molecule encoding type: 'smiles' or 'graph'")    
    parser.add_argument('-a', '--algorithm', type=str, default='trans',
                        help="Generator algorithm: 'trans' for (graph/smiles, transformer) or "\
                             "'ved' (smiles, lstm-based encoder-decoder) or "\
                             "'attn' (smiles, lstm-based encoder-decoder with attention mechanism) ")
    parser.add_argument('-e', '--epochs', type=int, default=1000,
                        help="Number of epochs")
    parser.add_argument('-bs', '--batch_size', type=int, default=256,
                        help="Batch size")
    parser.add_argument('-gpu', '--gpu', type=str, default='1,2,3,4',
                        help="List of GPUs") 
    
    
    # RL parameters
    parser.add_argument('-ns', '--n_samples', type=int, default=640, 
                        help="During RL, n_samples and 0.2*n_samples random input fragments are used for training and validation at each epoch. If -1, all input data is used at once each epoch.") 
                         
    parser.add_argument('-eps', '--epsilon', type=float, default=0.1,
                        help="Exploring rate")
    parser.add_argument('-bet', '--beta', type=float, default=0.0,
                        help="Reward baseline")
    parser.add_argument('-s', '--scheme', type=str, default='PR',
                        help="Reward calculation scheme: 'WS' for weighted sum, 'PR' for Pareto front or 'CD' for 'PR' with crowding distance")
    parser.add_argument('-pa', '--patience', type=int, default=50,
                        help="Number of epochs to wait before early stop if no progress on test set score")

    parser.add_argument('-et', '--env_task', type=str, default='CLS',
                        help="Environment-predictor task: 'REG' or 'CLS'")
    parser.add_argument('-ea', '--env_alg', type=str, nargs='*', default=['RF'],
                        help="Environment-predictor algorith: 'RF', 'XGB', 'DNN', 'SVM', 'PLS', 'NB', 'KNN', 'MT_DNN', if multiple different environments are required give environment of targets in order active, inactive, window")
    parser.add_argument('-at', '--activity_threshold', type=float, default=6.5,
                        help="Activity threshold")
    
    parser.add_argument('-qed', '--qed', action='store_true',
                        help="If on, QED is used in desirability function")
    parser.add_argument('-unq', '--uniqueness', action='store_true',
                        help="If on, molecule uniqueness is used in desirability function")
    parser.add_argument('-sas', '--sa_score', action='store_true',
                        help="If on, Synthetic Accessibility score is used in desirability function")       
    parser.add_argument('-ras', '--ra_score', action='store_true',
                        help="If on, Retrosynthesis Accessibility score is used in desirability function")
    parser.add_argument('-ras_model', '--ra_score_model', type=str, default='XBG',
                        help="RAScore model: 'XBG'")
    parser.add_argument('-mw', '--molecular_weight', action='store_true',
                        help='If on, compounds with molecular weights outside a range set by mw_thersholds are penalized in the desirability function')
    parser.add_argument('-mw_ths', '--mw_thresholds', type=int, nargs='*', default=[200, 600],
                        help='Thresholds used calculate molecular weights clipped scores in the desirability function.')
    parser.add_argument('-logP', '--logP', action='store_true',
                        help='If on, compounds with logP values outside a range set by mw_thersholds are penalized in the desirability function')
    parser.add_argument('-logP_ths', '--logP_thresholds', type=float, nargs='*', default=[-5, 5],
                        help='Thresholds used calculate logP clipped scores in the desirability function')
    
    parser.add_argument('-ta', '--active_targets', type=str, nargs='*', default=[], #'P29274', 'P29275', 'P30542','P0DMS8'],
                        help="Target IDs for which activity is desirable")
    parser.add_argument('-ti', '--inactive_targets', type=str, nargs='*', default=[],
                        help="Target IDs for which activity is undesirable")
    parser.add_argument('-tw', '--window_targets', type=str, nargs='*', default=[],
                        help="Target IDs for which selectivity window is calculated")
    
    parser.add_argument('-ng', '--no_git', action='store_true',
                        help="If on, git hash is not retrieved")

    
    # Load some arguments from string --> usefull functions called eg. in a notebook
    if txt:
        args = parser.parse_args(txt)
    else:
        args = parser.parse_args()
            
    # Setting output file prefix from input file
    if args.output is None:
        args.output = args.input.split('_')[0]

    if args.version == 2:
        args.algorithm = 'rnn'

    if args.voc_files is None:
        args.voc_files = [args.input.split('_')[0]]
    
    args.targets = args.active_targets + args.inactive_targets + args.window_targets

    args.output_long = '_'.join([args.output, args.mol_type, args.algorithm, args.mode])

    return args

def DataPreparationGraph(voc_files,
                         base_dir,
                         input_prefix,
                         batch_size=128,
                         unique_frags=False,
                         n_samples=-1,
                        ):

    """
    Reads and preprocesses the vocabulary and input data for a graph-based generator

    Arguments:
        base_dir (str)              : name of the folder containing 'data' folder with input files
        input_prefix (str)          : prefix of input files
        batch_size (int), opt       : batch size
        unique_frags (bool), opt    : if True, uses reduced training set containing only unique fragment-combinations
    Returns:
        voc                         : atom vocabulary
        train_loader                : torch DataLoader containing training data
        valid_loader                : torch DataLoader containing validation data
    """

    data_path = base_dir + '/data/'
    mol_type = 'graph'

    voc_paths = getVocPaths(data_path, voc_files, mol_type)
    train_path, test_path = getDataPaths(data_path, input_prefix, mol_type, unique_frags)

    # Load train data
    data_set_train = GraphFragDataSet(train_path)
    if voc_paths:
        data_set_train.readVocs(voc_paths, VocGraph, max_len=80, n_frags=4)

    # Load test data
    data_set_test = GraphFragDataSet(test_path)
    if voc_paths:
        data_set_test.readVocs(voc_paths, VocGraph, max_len=80, n_frags=4)
    
    voc = data_set_train.getVoc() + data_set_test.getVoc()
    train_loader = data_set_train.asDataLoader(batch_size=batch_size * 4, n_samples=n_samples)
    valid_loader = data_set_test.asDataLoader(batch_size=batch_size * 10, n_samples=n_samples, n_samples_ratio=0.2)
    return voc, train_loader, valid_loader

def DataPreparationSmiles(voc_files,
                          base_dir, 
                          input_prefix, 
                          batch_size=128, 
                          unique_frags=False, 
                          n_samples=-1,
                          ):
    
    """
    Reads and preprocesses the vocabulary and input data for a graph-based generator
    
    Arguments:
        base_dir (str)              : name of the folder containing 'data' folder with input files
        input_prefix (str)          : prefix of input files
        batch_size (int), optional  : batch size
        unique_frags (bool), opt    : if True, uses reduced training set containing only unique fragment-combinations
    Returns:
        voc                         : atom vocabulary
        train_loader                : torch DataLoader containing training data
        valid_loader                : torch DataLoader containing validation data
    """
    
    data_path = base_dir + '/data/'
    mol_type = 'smi'

    voc_paths = getVocPaths(data_path, voc_files, 'smiles')
    train_path, test_path = getDataPaths(data_path, input_prefix, mol_type, unique_frags)

    voc = None
    train_loader = None
    valid_loader = None
    if args.algorithm == 'gpt':
        # GPT with fragments
        data_set_train = SmilesFragDataSet(train_path)
        data_set_train.readVocs(voc_paths, VocGPT, src_len=100, trg_len=100)
        train_loader = data_set_train.asDataLoader(batch_size=batch_size, n_samples=n_samples)

        data_set_test = SmilesFragDataSet(test_path)
        data_set_test.readVocs(voc_paths, VocGPT, src_len=100, trg_len=100)
        valid_loader = data_set_test.asDataLoader(batch_size=batch_size, n_samples=n_samples, n_samples_ratio=0.2)

        voc = data_set_train.getVoc() + data_set_test.getVoc()
    elif args.algorithm == 'rnn':
        data_set_train = SmilesDataSet(train_path)
        data_set_train.readVocs(voc_paths, VocSmiles, max_len=100)
        train_loader = data_set_train.asDataLoader(batch_size=batch_size, n_samples=n_samples)

        data_set_test = SmilesDataSet(test_path)
        data_set_test.readVocs(voc_paths, VocSmiles, max_len=100)
        valid_loader = data_set_test.asDataLoader(batch_size=batch_size, n_samples=n_samples, n_samples_ratio=0.2)

        voc = data_set_train.getVoc()
    else:
        # all smiles-based with fragments
        data_set_train = SmilesFragDataSet(train_path)
        data_set_train.readVocs(voc_paths, VocSmiles, max_len=100)
        train_loader = data_set_train.asDataLoader(batch_size=batch_size, n_samples=n_samples)

        data_set_test = SmilesFragDataSet(test_path)
        data_set_test.readVocs(voc_paths, VocSmiles, max_len=100)
        valid_loader = data_set_test.asDataLoader(batch_size=batch_size, n_samples=n_samples, n_samples_ratio=0.2)

        voc = data_set_train.getVoc() + data_set_test.getVoc()

    return voc, train_loader, valid_loader


def InitializeEvolver(agent, env, prior, mol_type, algorithm, batch_size, epsilon, beta, n_samples, gpus):
    
    """
    Sets up the evolver composed of two generators.
    
    Arguments:        
        agent (torch model)         : main generator that is optimized during training
        env (Environment)           : environment used by the reinforcer to do RL
        prior (torch model)         : mutation generator is kept frozen during the process
        mol_type (str)              : molecule type
        algorithm (str)             : name of the generator algorithm
        batch_size (int)            : batch size
        epsilon (float)             : exploration rate
        beta (float)                : reward baseline
        n_samples (int)             : number train and test (0.2*n_samples) of molecules generated at each epoch
        gpus (tuple)                : IDs of GPUs to use for training
    Returns:
        evolver (torch model)       : evolver composed of two generators
    """
    
    if mol_type == 'graph':
        # FIXME:  sigma=beta? strange...
        evolver = GraphExplorer(agent, env, mutate=prior, batch_size=batch_size, epsilon=epsilon, sigma=beta, repeat=1, n_samples=n_samples, use_gpus=gpus)
    else :
        if algorithm == 'rnn':
            evolver = SmilesExplorerNoFrag(agent, env, mutate=prior, crover=agent, batch_size=batch_size, epsilon=epsilon, sigma=beta, repeat=1, n_samples=n_samples, use_gpus=gpus)
        else:
            evolver = SmilesExplorer(agent, env, mutate=prior, batch_size=batch_size, epsilon=epsilon, sigma=beta, repeat=1, n_samples=n_samples, use_gpus=gpus)
        
    return evolver
    

def CreateDesirabilityFunction(base_dir, 
                               alg, 
                               task, 
                               scheme, 
                               active_targets=[], 
                               inactive_targets=[], 
                               window_targets=[],
                               activity_threshold=6.5, 
                               qed=False, 
                               unique=False,
                               sa_score=False,
                               ra_score=False, 
                               ra_score_model='XBG',
                               mw=False,
                               mw_ths=[200,600],
                               logP=False,
                               logP_ths=[0,5]):
    
    """
    Sets up the objectives of the desirability function.
    
    Arguments:
        base_dir (str)              : folder containing 'envs' folder with saved environment-predictor models
        alg (str)                   : environment-predictor algoritm
        task (str)                  : environment-predictor task: 'REG' or 'CLS'
        scheme (str)                : optimization scheme: 'WS' for weighted sum, 'PR' for Parento front with Tanimoto-dist. or 'CD' for PR with crowding dist.
        active_targets (lst), opt   : list of active target IDs
        inactive_targets (lst), opt : list of inactive target IDs
        window_targets (lst), opt   : list of target IDs for selectivity window
        activity_threshold (float), opt : activety threshold in case of 'CLS'
        qed (bool), opt             : if True, 'quantitative estimate of drug-likeness' included in the desirability function
        unique (bool), opt          : if Trye, molecule uniqueness in an epoch included in the desirability function
        ra_score (bool), opt        : if True, 'Retrosythesis Accessibility score' included in the desirability function
        ra_score_model (str), opt   : RAscore algorithm: 'NN' or 'XGB'
        mw (bool), opt              : if True, large molecules are penalized in the desirability function
        mw_ths (list), opt          : molecular weight thresholds to penalize large molecules
        logP (bool), opt            : if True, molecules with logP values are penalized in the desirability function
        logP_ths (list), opt        : logP thresholds to penalize large molecules
    
    Returns:
        objs (lst)                  : list of selected scorers
        ths (lst)                   : list desirability thresholds per scorer
        
    """

    schemes = {
        "PR" : ParetoSimilarity(),
        "CD" : ParetoCrowdingDistance(),
        "WS" : WeightedSum()
    }
    objs = []
    ths = []
    targets = active_targets + inactive_targets + window_targets

    pad = 3.5
    pad_window = 1.5
    if scheme == 'WS':
        # Weighted Sum (WS) reward scheme
        if task == 'CLS':
            active = ClippedScore(lower_x=0.2, upper_x=0.5)
            inactive = ClippedScore(lower_x=0.8, upper_x=0.5)
            window = ClippedScore(lower_x=0, upper_x=1)
        else:
            active = ClippedScore(lower_x=activity_threshold - pad, upper_x=activity_threshold + pad)
            inactive = ClippedScore(lower_x=activity_threshold + pad, upper_x=activity_threshold - pad)
            window = ClippedScore(lower_x=0 - pad_window, upper_x=0 + pad_window)

    else:
        # Pareto Front (PR) or Crowding Distance (CD) reward scheme
        if task == 'CLS':
            active = ClippedScore(lower_x=0.2, upper_x=0.5)
            inactive = ClippedScore(lower_x=0.8, upper_x=0.5)
            window = ClippedScore(lower_x=0, upper_x=1)
        else:
            active = ClippedScore(lower_x=activity_threshold - pad, upper_x=activity_threshold)
            inactive = ClippedScore(lower_x=activity_threshold + pad, upper_x=activity_threshold)
            window = ClippedScore(lower_x=0 - pad_window, upper_x=0 + pad_window)
      
    
    for i, t in enumerate(targets):
        if t in active_targets:
            predictor_modifier = active 
            ths.append(0.5 if scheme == 'WS' else 0.99)
        elif t in inactive_targets:
            predictor_modifier = inactive 
            ths.append(0.5 if scheme == 'WS' else 0.99)
        elif t in window_targets:
            predictor_modifier = window
            ths.append(0.5)
        
        for a in alg:
            if a.startswith('MT_'):
                sys.exit('TO DO: using multitask model')

        print(alg[0])
        print(type(alg))
        if len(alg) > 1:
            try:
                path = base_dir + '/envs/' + '_'.join([alg[i], task, t]) + '.pkg'
                objs.append(Predictor.fromFile(path, type=task, name=t, modifier=predictor_modifier))
            except:
                path_false = base_dir + '/envs/' + '_'.join([alg[i], task, t]) + '.pkg'
                path = base_dir + '/envs/' + '_'.join([alg[i], task, t]) + '.pkg'
                #log.warning('Using model from {} instead of model from {}'.format(path, path_false))
                objs.append(Predictor.fromFile(path, type=task, name=t, modifier=predictor_modifier))
        else:
<<<<<<< HEAD
            try :
                path = base_dir + '/envs/' + '_'.join([alg[0], task, t]) + '.pkg'
                objs.append(Predictor.fromFile(path, type=task, name=t, modifier=predictor_modifier))
            except:
                path_false = base_dir + '/envs/' + '_'.join([alg[0], task, t]) + '.pkg'
                path = base_dir + '/envs/' + '_'.join([alg[0], task, t]) + '.pkg'
                #log.warning('Using model from {} instead of model from {}'.format(path, path_false))
                objs.append(Predictor.fromFile(path, type=task, name=t, modifier=predictor_modifier))
=======
            if isinstance(alg, list):
                try:
                    path = base_dir + '/envs/' + '_'.join([alg[i], task, t]) + '.pkg'
                    objs.append(Predictor.fromFile(path, type=task, name=t, modifier=predictor_modifier))
                except:
                    path_false = base_dir + '/envs/' + '_'.join([alg[i], task, t]) + '.pkg'
                    path = base_dir + '/envs/' + '_'.join([alg[i], task, t]) + '.pkg'
                    #log.warning('Using model from {} instead of model from {}'.format(path, path_false))
                    objs.append(Predictor.fromFile(path, type=task, name=t, modifier=predictor_modifier))
            else:
                try :
                    path = base_dir + '/envs/' + '_'.join([alg[0], task, t]) + '.pkg'
                    objs.append(Predictor.fromFile(path, type=task, name=t, modifier=predictor_modifier))
                except:
                    path_false = base_dir + '/envs/' + '_'.join([alg[0], task, t]) + '.pkg'
                    path = base_dir + '/envs/' + '_'.join([alg[0], task, t]) + '.pkg'
                    #log.warning('Using model from {} instead of model from {}'.format(path, path_false))
                    objs.append(Predictor.fromFile(path, type=task, name=t, modifier=predictor_modifier))
>>>>>>> 18b5d2fb

    if qed:
        objs.append(Property('QED', modifier=ClippedScore(lower_x=0, upper_x=1.0)))
        ths.append(0.5)
    if unique:
        objs.append(Uniqueness(modifier=ClippedScore(lower_x=1.0, upper_x=0.0)))
        ths.append(0.0)
    if sa_score:
        objs.append(Property('SA', modifier=ClippedScore(lower_x=10, upper_x=1.0)))
        ths.append(0.5)
    if ra_score:
        from drugex.training.scorers.ra_scorer import RetrosyntheticAccessibilityScorer
        objs.append(RetrosyntheticAccessibilityScorer(use_xgb_model=False if ra_score_model == 'NN' else True, modifier=ClippedScore(lower_x=0, upper_x=1.0)))
        ths.append(0.0)
    if mw:
        objs.append(Property('MW', modifier=SmoothHump(lower_x=mw_ths[0], upper_x=mw_ths[1], sigma=100)))
        ths.append(0.99)
    if logP:
        objs.append(Property('logP', modifier=SmoothHump(lower_x=logP_ths[0], upper_x=logP_ths[1], sigma=1)))
        ths.append(0.99)
    
    return DrugExEnvironment(objs, ths, schemes[scheme])

def SetGeneratorAlgorithm(voc, mol_type, alg, gpus):
    
    """
    Initializes the generator algorithm
    
    Arguments:
        voc (): vocabulary
        mol_type (str) : molecule type
        alg (str): agent algorithm type
        gpus (tuple): a tuple of GPU IDs to use with the initialized model
    Return:
        agent (torch model): molecule generator 
    """
    
    agent = None
    if mol_type == 'graph':
        agent = GraphModel(voc, use_gpus=gpus)
    else :
        if alg == 'ved':
            agent = encoderdecoder.EncDec(voc, voc, use_gpus=gpus)
        elif alg == 'attn':
            agent = encoderdecoder.Seq2Seq(voc, voc, use_gpus=gpus)
        elif alg == 'trans':
            agent = GPT2Model(voc, use_gpus=gpus)
        elif alg == 'rnn':
            # TODO: add argument for is_lstm
            agent = single_network.RNN(voc, is_lstm=True, use_gpus=gpus)
    
    assert agent
    return agent

def PreTrain(args):
    """
    Wrapper to pretrain a generator.
    
    Arguments:
        args (NameSpace): namespace containing command line arguments

    """
        
    print('Loading data from {}/data/{}'.format(args.base_dir, args.input))
    if args.mol_type == 'graph':
        voc, train_loader, valid_loader = DataPreparationGraph(args.voc_files, args.base_dir, args.input, args.batch_size)
        print('Pretraining graph-based ({}) model ...'.format(args.algorithm))
    else:
        voc, train_loader, valid_loader = DataPreparationSmiles(args.voc_files, args.base_dir, args.input, args.batch_size)
        print('Pretraining SMILES-based ({}) model ...'.format(args.algorithm))

    pt_path = os.path.join(args.base_dir, 'generators', args.output_long)
    agent = SetGeneratorAlgorithm(voc, args.mol_type, args.algorithm, args.gpu)
    monitor = FileMonitor(pt_path, verbose=True)
    agent.fit(train_loader, valid_loader, epochs=args.epochs, monitor=monitor, patience=args.patience)
        
def FineTune(args):
    """
    Wrapper to finetune a generator
    
    Arguments:
        args (NameSpace): namespace containing command line arguments
    """
    
    if args.pretrained_model :
        if args.pretrained_model.endswith('.pkg'):
            pt_path = os.path.join(args.base_dir, 'generators', args.pretrained_model)
        else:
            pt_path = os.path.join(args.base_dir, 'generators', '_'.join([args.pretrained_model, args.mol_type, args.algorithm, 'PT']) +'.pkg')
        assert os.path.exists(pt_path), f'{pt_path} does not exist'
    else:
        raise ValueError('Missing --pretrained_model')

    ft_path = os.path.join(args.base_dir, 'generators', args.output_long)
            
    if args.mol_type == 'graph':
        voc, train_loader, valid_loader = DataPreparationGraph(args.voc_files, args.base_dir, args.input, args.batch_size)
        print('Fine-tuning graph-based model ...')
    else:
        voc, train_loader, valid_loader = DataPreparationSmiles(args.voc_files, args.base_dir, args.input, args.batch_size)
        print('Fine-tuning SMILES-based ({}) model ...'.format(args.algorithm))
    
    agent = SetGeneratorAlgorithm(voc, args.mol_type, args.algorithm, args.gpu)
    agent.loadStatesFromFile(pt_path)
    monitor = FileMonitor(ft_path, verbose=True)
    agent.fit(train_loader, valid_loader, epochs=args.epochs, monitor=monitor, patience=args.patience)
                              
def RLTrain(args):
    
    """
    Wrapper for the Reinforcement Learning
    
    Arguments:
        args (NameSpace): namespace containing command line arguments
    """

    if not args.targets:
        raise ValueError('At least on active or inactive target should be given for RL.')
                                                         
    if args.mol_type == 'graph':
        voc, train_loader, valid_loader = DataPreparationGraph(args.voc_files, args.base_dir, args.input, args.batch_size, unique_frags=True, n_samples=args.n_samples)
    else:
        voc, train_loader, valid_loader = DataPreparationSmiles(args.voc_files, args.base_dir, args.input, args.batch_size, unique_frags=True if args.algorithm != 'rnn' else False, n_samples=args.n_samples)
    
    # Initialize agent and prior by loading pretrained model
    agent = SetGeneratorAlgorithm(voc, args.mol_type, args.algorithm, args.gpu)
    ag_path = args.base_dir + '/generators/' + args.agent_model + '.pkg'       
    agent.loadStatesFromFile(ag_path)
    prior = SetGeneratorAlgorithm(voc, args.mol_type, args.algorithm, args.gpu)
    pr_path = args.base_dir + '/generators/' + args.prior_model + '.pkg'
    prior.loadStatesFromFile(pr_path)

    rl_path = args.base_dir + '/generators/' + args.output_long
    print(args.env_alg)
    
    # Create the desirability function
    environment = CreateDesirabilityFunction(
        args.base_dir,
        args.env_alg,
        args.env_task,
        args.scheme,
        active_targets=args.active_targets,
        inactive_targets=args.inactive_targets,
        window_targets=args.window_targets,
        activity_threshold=args.activity_threshold,
        qed=args.qed,
        unique=args.uniqueness, 
        sa_score=args.sa_score,
        ra_score=args.ra_score,
        ra_score_model=args.ra_score_model,
        mw=args.molecular_weight,
        mw_ths=args.mw_thresholds,
        logP=args.logP,
        logP_ths=args.logP_thresholds,
    )

    # Initialize evolver algorithm
    ## first difference for v2 needs to be adapted
    explorer = InitializeEvolver(agent, environment, prior, args.mol_type, args.algorithm, args.batch_size, args.epsilon, args.beta, args.n_samples, args.gpu)
    monitor = FileMonitor(rl_path, verbose=True)
    explorer.fit(train_loader, valid_loader, epochs=args.epochs, patience=args.patience, monitor=monitor)


def TrainGenerator(args):
    
    """
    Wrapper to train a setup and train a generator
    
    Arguments:
        args (NameSpace): namespace containing command line arguments
    """
    
    args.gpu = [int(x) for x in args.gpu.split(',')]
    
    if not os.path.exists(args.base_dir + '/generators'):
        os.makedirs(args.base_dir + '/generators')  
    
    if args.mode == 'PT':
        log.info("Pretraining started.")
        try:
            PreTrain(args)
        except Exception as exp:
            log.exception("Something went wrong in the pretraining.")
            raise exp
        log.info("Pretraining finished.")
    elif args.mode == 'FT':
        log.info("Finetuning started.")
        try:
            FineTune(args)
        except Exception as exp:
            log.exception("Something went wrong in the finetuning.")
            raise exp
        log.info("Finetuning finished.")
    elif args.mode == 'RL' :
        log.info("Reinforcement learning started.")
        try:
            RLTrain(args)
        except Exception as exp:
            log.exception("Something went wrong in the finetuning.")
            raise exp
        log.info("Reinforcement learning finised.")
    else:
        raise ValueError("--mode should be either 'PT', 'FT' or 'RL', you gave {}".format(args.mode))

if __name__ == "__main__":
    args = GeneratorArgParser()

    backup_msg = backUpFiles(args.base_dir, 'generators', (args.output_long,))
    

    if not os.path.exists(f'{args.base_dir}/generators'):
        os.mkdir(f'{args.base_dir}/generators')

    logSettings = enable_file_logger(
        os.path.join(args.base_dir,'generators'),
        args.output_long + '.log',
        args.debug,
        __name__,
        commit_hash(os.path.dirname(os.path.realpath(__file__))) if not args.no_git else None,
        vars(args)
    )
    log = logSettings.log
    log.info(backup_msg)

    # Create json log file with used commandline arguments 
    print(json.dumps(vars(args), sort_keys=False, indent=2))
    with open(os.path.join(args.base_dir, 'generators', args.output_long + '.json'), 'w') as f:
        json.dump(vars(args), f)

    TrainGenerator(args)<|MERGE_RESOLUTION|>--- conflicted
+++ resolved
@@ -305,7 +305,7 @@
     
     Arguments:
         base_dir (str)              : folder containing 'envs' folder with saved environment-predictor models
-        alg (str)                   : environment-predictor algoritm
+        alg (list)                   : environment-predictor algoritm
         task (str)                  : environment-predictor task: 'REG' or 'CLS'
         scheme (str)                : optimization scheme: 'WS' for weighted sum, 'PR' for Parento front with Tanimoto-dist. or 'CD' for PR with crowding dist.
         active_targets (lst), opt   : list of active target IDs
@@ -376,8 +376,6 @@
             if a.startswith('MT_'):
                 sys.exit('TO DO: using multitask model')
 
-        print(alg[0])
-        print(type(alg))
         if len(alg) > 1:
             try:
                 path = base_dir + '/envs/' + '_'.join([alg[i], task, t]) + '.pkg'
@@ -388,7 +386,6 @@
                 #log.warning('Using model from {} instead of model from {}'.format(path, path_false))
                 objs.append(Predictor.fromFile(path, type=task, name=t, modifier=predictor_modifier))
         else:
-<<<<<<< HEAD
             try :
                 path = base_dir + '/envs/' + '_'.join([alg[0], task, t]) + '.pkg'
                 objs.append(Predictor.fromFile(path, type=task, name=t, modifier=predictor_modifier))
@@ -397,26 +394,6 @@
                 path = base_dir + '/envs/' + '_'.join([alg[0], task, t]) + '.pkg'
                 #log.warning('Using model from {} instead of model from {}'.format(path, path_false))
                 objs.append(Predictor.fromFile(path, type=task, name=t, modifier=predictor_modifier))
-=======
-            if isinstance(alg, list):
-                try:
-                    path = base_dir + '/envs/' + '_'.join([alg[i], task, t]) + '.pkg'
-                    objs.append(Predictor.fromFile(path, type=task, name=t, modifier=predictor_modifier))
-                except:
-                    path_false = base_dir + '/envs/' + '_'.join([alg[i], task, t]) + '.pkg'
-                    path = base_dir + '/envs/' + '_'.join([alg[i], task, t]) + '.pkg'
-                    #log.warning('Using model from {} instead of model from {}'.format(path, path_false))
-                    objs.append(Predictor.fromFile(path, type=task, name=t, modifier=predictor_modifier))
-            else:
-                try :
-                    path = base_dir + '/envs/' + '_'.join([alg[0], task, t]) + '.pkg'
-                    objs.append(Predictor.fromFile(path, type=task, name=t, modifier=predictor_modifier))
-                except:
-                    path_false = base_dir + '/envs/' + '_'.join([alg[0], task, t]) + '.pkg'
-                    path = base_dir + '/envs/' + '_'.join([alg[0], task, t]) + '.pkg'
-                    #log.warning('Using model from {} instead of model from {}'.format(path, path_false))
-                    objs.append(Predictor.fromFile(path, type=task, name=t, modifier=predictor_modifier))
->>>>>>> 18b5d2fb
 
     if qed:
         objs.append(Property('QED', modifier=ClippedScore(lower_x=0, upper_x=1.0)))
