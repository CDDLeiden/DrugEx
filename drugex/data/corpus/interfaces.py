"""
interfaces

Created by: Martin Sicho
On: 26.04.22, 13:12
"""
from abc import ABC, abstractmethod

from drugex.logs import logger
from drugex.molecules.interfaces import MolSupplier


class Vocabulary(ABC):
    """
    Definition of the vocabulary interface. All vocabularies contain "words" that are used for encoding and decoding molecules.
    """

    def __init__(self, words):
        self.words = words

    def __add__(self, other):
        return type(self)(other.words + self.words)

    @abstractmethod
    def encode(self, tokens, frags=None):
        pass

    @abstractmethod
    def decode(self, representation):
        pass

    @staticmethod
    @abstractmethod
    def fromFile(path):
        pass

    @abstractmethod
    def toFile(self, path):
        pass

class SequenceVocabulary(Vocabulary, ABC):
    """
    Generic vocabulary for sequence-based models.
    """

    def __init__(self, encode_frags, words, max_len=100, min_len=10):
        """
        Args:
            encode_frags: boolean indicating if used to also encode fragments
            words: iterable of words in this vocabulary
            max_len: the maximum number of tokens contained in one SMILES
        """

        super().__init__(words)
<<<<<<< HEAD
        if encode_frags: # Allow fragments for fragment-based models
            self.control = ('_', 'GO', 'EOS') # '_' used during model fitting
            self.special = list(self.control) + ['.']
        else:
            self.control = ('GO', 'EOS')
            self.special = list(self.control)
=======
        self.control = ('_', 'GO', 'EOS')
        self.special = list(self.control) + ['.']
>>>>>>> 3d323335
        self.wordSet = set()
        if words:
            self.wordSet = set(x for x in words if x not in self.special)
        self.updateIndex()
        self.max_len = max_len
        self.min_len = min_len

    @abstractmethod
    def splitSequence(self, seq):
        pass

    def toFile(self, path):
        log = open(path, 'w')
        log.write('\n'.join([x for x in self.words if x not in self.special]))
        log.close()

    def addWordsFromSeq(self, seq, ignoreConstraints=False):
        token = self.splitSequence(seq)
        if ignoreConstraints or (self.min_len < len(token) <= self.max_len):
            diff = set(token) - self.wordSet
            if len(diff) > 0:
                self.wordSet.update(diff)
                self.updateIndex()
            return token
        else:
            logger.warning(f"Molecule does not meet min/max words requirements (min: {self.min_len}, max: {self.max_len}). Words found: {set(token)} (occurrence count: {len(token)}). It will be ignored.")
            return None

    def removeIfNew(self, seq, ignoreConstraints=False):
        token = self.splitSequence(seq)
        if ignoreConstraints or (self.min_len < len(token) <= self.max_len):
            diff = set(token) - self.wordSet - set(self.special)
            if len(diff) > 0:
                logger.warning(f"Tokens: {set(diff)} do not occur in voc. Molecule: {seq} will be ignored.")
                return None
            else:
                return token
        else:
            logger.warning(f"Molecule does not meet min/max words requirements (min: {self.min_len}, max: {self.max_len}). Words found: {set(token)} (occurrence count: {len(token)}). It will be ignored.")
            return None

    def updateIndex(self):
        self.words = self.special + [x for x in sorted(self.wordSet) if x not in self.special]
        self.size = len(self.words)
        self.tk2ix = dict(zip(self.words, range(len(self.words))))
        self.ix2tk = {v: k for k, v in self.tk2ix.items()}

class Corpus(MolSupplier, ABC):
    """
    A `MolSupplier` that generates encoded molecule data from the given input.
    """

    def __init__(self, molecules):
        """

        Args:
            molecules: an `iterable`, `MolSupplier` or a `list`-like data structure to supply molecules
        """
        super().__init__()
        self.molecules = molecules if hasattr(molecules, "__next__") else iter(molecules)

    def next(self):
        return next(self.molecules)

    def convert(self, representation):
        try:
            ret = self.processMolecule(representation)
        except Exception as exp:
            logger.warning(f'Exception occurred when generating corpus data for molecule: {representation}. Cause:')
            logger.exception(exp)
            return next(self)
        return ret

    @abstractmethod
    def processMolecule(self, molecule):
        """
        Process one molecule.

        Args:
            molecule: a molecule instance (representation depend on the implementation).

        Returns:
            encoded data of the molecule (i.e. data associated with one input sample to the desired DrugEx model)
        """

        pass

    @abstractmethod
    def getVoc(self):
        """
        Corpus should keep track of the 'Vocabulary' used to encode molecules. This method should return its current state.

        Returns:
            currently used `Vocabulary`
        """

        pass


<|MERGE_RESOLUTION|>--- conflicted
+++ resolved
@@ -52,17 +52,13 @@
         """
 
         super().__init__(words)
-<<<<<<< HEAD
         if encode_frags: # Allow fragments for fragment-based models
             self.control = ('_', 'GO', 'EOS') # '_' used during model fitting
             self.special = list(self.control) + ['.']
         else:
             self.control = ('GO', 'EOS')
             self.special = list(self.control)
-=======
-        self.control = ('_', 'GO', 'EOS')
-        self.special = list(self.control) + ['.']
->>>>>>> 3d323335
+
         self.wordSet = set()
         if words:
             self.wordSet = set(x for x in words if x not in self.special)
