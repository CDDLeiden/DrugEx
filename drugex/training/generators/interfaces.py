"""
interfaces

Created by: Martin Sicho
On: 01.06.22, 11:29
"""
from abc import ABC, abstractmethod
from copy import deepcopy

import pandas as pd
import torch
import torch.nn as nn
import numpy as np
import pandas as pd
from tqdm.auto import tqdm

from typing import List
from rdkit import Chem

from drugex.data.interfaces import DataSet
from drugex.logs import logger
from drugex.training.scorers.smiles import SmilesChecker
from drugex.training.interfaces import Model   
from drugex.training.monitors import NullMonitor

class Generator(Model, ABC):
    """
    The base generator class for fitting and evaluating a DrugEx generator.
    """
    
    @abstractmethod
    def sample(self, *args, **kwargs):
        """
        Samples molcules from the generator.

        Returns
        -------
        smiles : List
            List of SMILES strings
        frags : List, optional
            List of fragments used to generate the molecules
        """
        pass

    @abstractmethod
    def trainNet(self, loader, epoch, epochs):
        """
        Train the generator for a single epoch.

        Parameters
        ----------
        loader : DataLoader
            a `DataLoader` instance to use for training
        epoch : int
            the current epoch
        epochs : int
            the total number of epochs
        """
        pass

    @abstractmethod
    def validateNet(self, loader=None, evaluator=None, no_multifrag_smiles=True, n_samples=None):
        """
        Validate the performance of the generator.

        Parameters
        ----------
        loader : DataLoader
            a `DataLoader` instance to use for validation.
        evaluator : ModelEvaluator
            a `ModelEvaluator` instance to use for validation
        no_multifrag_smiles : bool
            if `True`, only single-fragment SMILES are considered valid
        n_samples : int
            the number of samples to use for validation. Not used by transformers.

        Returns
        -------
        valid_metrics : dict
            a dictionary with the validation metrics
        smiles_scores : DataFrame
            a `DataFrame` with the scores for each molecule
        """
        pass

    @abstractmethod
    def generate(self, *args, **kwargs):

        """
        Generate molecules from the generator.

        Returns
        -------
        df_smiles : DataFrame
            a `DataFrame` with the generated molecules (and their scores)
        """
        pass

    def filterNewMolecules(self, df_old, df_new, with_frags = True, drop_duplicates=True, drop_undesired=True, evaluator=None, no_multifrag_smiles=True):
        """
        Filter the generated SMILES
        
        Parameters:
        ----------
        smiles: `list`
            A list of previous SMILES
        new_smiles: `list`
            A list of additional generated SMILES
        frags: `list`  
            A list of additional input fragments
        drop_duplicates: `bool`
            If `True`, duplicate SMILES are dropped
        drop_undesired: `bool`
            If `True`, SMILES that do not fulfill the desired objectives
        evaluator: `Evaluator`
            An evaluator object to evaluate the generated SMILES
        no_multifrag_smiles: `bool`
            If `True`, only single-fragment SMILES are considered valid
        
        Returns:
        -------
        new_smiles: `list`
            A list of filtered SMILES
        new_frags: `list`
            A list of filtered input fragments
        """
        
        # Make sure both valid molecules and include input fragments if needed
        scores = SmilesChecker.checkSmiles(df_new.SMILES.tolist(), frags=df_new.Frags.tolist() if with_frags else None,
                                           no_multifrag_smiles=no_multifrag_smiles)
        df_new = pd.concat([df_new, scores], axis=1)
        
        if with_frags:
            df_new = df_new[df_new.Accurate == 1]
        else:
            df_new = df_new[df_new.Valid == 1]
        
        # Canonalize SMILES
        df_new['SMILES'] = [Chem.MolToSmiles(Chem.MolFromSmiles(s)) for s in df_new.SMILES]    

        # drop duplicates
        if drop_duplicates:
            df_new = df_new.drop_duplicates(subset=['SMILES'])
            df_new = df_new[df_new.SMILES.isin(df_old.SMILES) == False]

        # drop undesired molecules
        if drop_undesired:
            if evaluator is None:
                raise ValueError('Evaluator must be provided to filter molecules by desirability')
            # Compute desirability scores
            scores = self.evaluate(df_new.SMILES.tolist(), frags=df_new.SMILES.tolist(),
                                   evaluator=evaluator, no_multifrag_smiles=no_multifrag_smiles)
            df_new['Desired'] = scores['Desired']
            # Filter out undesired molecules
            df_new = df_new[df_new.Desired == 1]
        
        return df_new
    
    def logPerformanceAndCompounds(self, epoch, metrics, scores):
        """ 
        Log performance and compounds
        
        Parameters:
        ----------
        epoch: `int`
            The current epoch
        metrics: `dict`
            A dictionary with the performance metrics
        scores: `DataFrame`
            A `DataFrame` with generated molecules and their scores
        """

        # Add epoch to metrics and order columns
        metrics['Epoch'] = epoch
        metrics = {k: metrics[k] for k in ['Epoch', 'loss_train', 'loss_valid', 'valid_ratio', 'accurate_ratio', 'best_epoch'] if k in metrics.keys()}

        # Add epoch to scores and order columns
        scores['Epoch'] = epoch
        if 'Frags' in scores.columns:
            firts_cols = ['Epoch', 'SMILES', 'Frags', 'Valid', 'Accurate']
        else:
            firts_cols = ['Epoch', 'SMILES', 'Valid']
        scores = pd.concat([scores[firts_cols], scores.drop(firts_cols, axis=1)], axis=1)

        # Save performance info and generate smiles
        self.monitor.savePerformanceInfo(metrics, df_smiles = scores)
        self.monitor.endStep(None, epoch)


    def fit(self, train_loader, valid_loader, epochs=100, patience=50, evaluator=None, monitor=None, no_multifrag_smiles=True):
        """
        Fit the generator.

        Parameters
        ----------
        train_loader : DataLoader
            a `DataLoader` instance to use for training
        valid_loader : DataLoader
            a `DataLoader` instance to use for validation
        epochs : int
            the number of epochs to train for
        patience : int
            the number of epochs to wait for improvement before early stopping
        evaluator : ModelEvaluator
            a `ModelEvaluator` instance to use for validation
            TODO: maybe the evaluator should be hard coded to None here as during PT/FT training we don't need it
        monitor : Monitor
            a `Monitor` instance to use for saving the model and performance info
        no_multifrag_smiles : bool
            if `True`, only single-fragment SMILES are considered valid
        """
        self.monitor = monitor if monitor else NullMonitor()
        best = float('inf')
        last_save = -1
         
        for epoch in tqdm(range(epochs), desc='Fitting model'):
            epoch += 1
            
            # Train model
            loss_train = self.trainNet(train_loader, epoch, epochs)

            # Validate model
            valid_metrics, smiles_scores = self.validateNet(loader=valid_loader, evaluator=evaluator, no_multifrag_smiles=no_multifrag_smiles, n_samples=train_loader.batch_size*2)

            # Save model based on validation loss or valid ratio
            if 'loss_valid' in valid_metrics.keys(): value = valid_metrics['loss_valid']
            else : value = 1 - valid_metrics['valid_ratio']
            valid_metrics['loss_train'] = loss_train

            if value < best:
                monitor.saveModel(self)    
                best = value
                last_save = epoch
                logger.info(f"Model was saved at epoch {epoch}")               
            valid_metrics['best_epoch'] = last_save

            # Log performance and generated compounds
            self.logPerformanceAndCompounds(epoch, valid_metrics, smiles_scores)

            del loss_train, valid_metrics, smiles_scores
                
            # Early stopping
            if epoch - last_save > patience : break
        
        torch.cuda.empty_cache()
        monitor.close()



    def evaluate(self, smiles : List[str], frags : List[str]=None, evaluator=None, no_multifrag_smiles : bool=True, unmodified_scores : bool=False):
        """
        Evaluate molecules by using the given evaluator or checking for validity.

        Parameters:
        ----------
        smiles: List
            List of SMILES to evaluate
        frags: List
            List of fragments used to generate the SMILES
        evaluator: Environement
            An `Environement` instance used to evaluate the molecules
        no_multifrag_smiles: bool
            If `True`, only single-fragment SMILES are considered valid
        unmodified_scores: bool
            If `True`, the scores are not modified by the evaluator

        Returns
        -------
        scores: DataFrame
            A `DataFrame` with the scores for each molecule
        """

        if evaluator is None:
            scores = SmilesChecker.checkSmiles(smiles, frags=frags, no_multifrag_smiles=no_multifrag_smiles)
        else:
            if unmodified_scores:
                scores = evaluator.getUnmodifiedScores(smiles)
            else:
                scores = evaluator.getScores(smiles, frags=frags, no_multifrag_smiles=no_multifrag_smiles)
        
        return scores

    def getModel(self):
        """
        Return a copy of this model as a state dictionary.

        Returns
        -------
        model: dict
            A serializable copy of this model as a state dictionary
        """
        return deepcopy(self.state_dict())   

class FragGenerator(Generator):

    """
    A generator for fragment-based molecules.
    """

    def init_states(self):
        """
        Initialize model parameters
        
        Notes:
        -----
        Xavier initialization for all parameters except for the embedding layer
        """
        for p in self.parameters():
            if p.dim() > 1:
                nn.init.xavier_uniform_(p)
        self.attachToGPUs(self.gpus)

    def attachToGPUs(self, gpus):
        """
        Attach model to GPUs

        Parameters:
        ----------
        gpus: `tuple`
            A tuple of GPU ids to use
        """
        self.gpus = gpus
        self.to(self.device)

    @abstractmethod
    def loaderFromFrags(self, frags, batch_size=32, n_proc=1):
        """
        Encode the input fragments and create a dataloader object
        
        Parameters:
        ----------
        frags: `list`
            A list of input fragments (in SMILES format)
        batch_size: `int`
            Batch size for the dataloader
        n_proc: `int`
            Number of processes to use for encoding the fragments
        
        Returns:
        -------
        loader: `torch.utils.data.DataLoader`
            A dataloader object to iterate over the input fragments 
        """
<<<<<<< HEAD
        pass      
=======
        pass      

    def filterNewMolecules(self, smiles, new_smiles, new_frags, drop_duplicates=True, drop_undesired=True, evaluator=None, no_multifrag_smiles=True):
        """
        Filter the generated SMILES
        
        Parameters:
        ----------
        smiles: `list`
            A list of previous SMILES
        new_smiles: `list`
            A list of additional generated SMILES
        frags: `list`  
            A list of additional input fragments
        drop_duplicates: `bool`
            If `True`, duplicate SMILES are dropped
        drop_undesired: `bool`
            If `True`, SMILES that do not fulfill the desired objectives
        evaluator: `Evaluator`
            An evaluator object to evaluate the generated SMILES
        no_multifrag_smiles: `bool`
            If `True`, only single-fragment SMILES are considered valid
        
        Returns:
        -------
        new_smiles: `list`
            A list of filtered SMILES
        new_frags: `list`
            A list of filtered input fragments
        """
        
        # Make sure both valid molecules and include input fragments
        scores = SmilesChecker.checkSmiles(new_smiles, frags=new_frags, no_multifrag_smiles=no_multifrag_smiles)
        new_smiles = np.array(new_smiles)[scores.Accurate == 1].tolist()
        new_frags = np.array(new_frags)[scores.Accurate == 1].tolist()
        
        # Canonalize SMILES
        new_smiles = [Chem.MolToSmiles(Chem.MolFromSmiles(s)) for s in new_smiles]    

        # drop duplicates
        if drop_duplicates:
            new_smiles = np.array(new_smiles)
            new_frags = np.array(new_frags)[np.logical_not(np.isin(new_smiles, smiles))].tolist()
            new_smiles = new_smiles[np.logical_not(np.isin(new_smiles, smiles))].tolist()

        # drop undesired molecules
        if drop_undesired:
            if evaluator is None:
                raise ValueError('Evaluator must be provided to filter molecules by desirability')
            # Compute desirability scores
            scores = self.evaluate(new_smiles, new_frags, evaluator=evaluator, no_multifrag_smiles=no_multifrag_smiles)
            # Filter out undesired molecules
            new_smiles = np.array(new_smiles)[scores.Desired == 1].tolist()
            new_frags = np.array(new_frags)[scores.Desired == 1].tolist()

        return new_smiles, new_frags

    @abstractmethod
    def decodeLoaders(self, src, trg):
        pass

    @abstractmethod
    def iterLoader(self, loader):
        pass

    def generate(self, input_frags: List[str] = None, input_dataset: DataSet = None, num_samples=100,
                 batch_size=32, n_proc=1,
                 keep_frags=True, drop_duplicates=True, drop_invalid=True,
                 evaluator=None, no_multifrag_smiles=True, drop_undesired=False, raw_scores=True,
                 progress=True, tqdm_kwargs=dict()):
        """
        Generate SMILES from either a list of input fragments (`input_frags`) or a dataset object directly (`input_dataset`). You have to specify either one or the other. Various other options are available to filter, score and show generation progress (see below).

        Args:
            input_frags (list): a `list` of input fragments to incorporate in the (as molecules in SMILES format)
            input_dataset (GraphFragDataSet): a `GraphFragDataSet` object to use to provide the input fragments
            num_samples: the number of SMILES to generate, default is 100
            batch_size: the batch size to use for generation, default is 32
            n_proc: the number of processes to use for encoding the fragments if `input_frags` is provided, default is 1
            keep_frags: if `True`, the fragments are kept in the generated SMILES, default is `True`
            drop_duplicates: if `True`, duplicate SMILES are dropped, default is `True`
            drop_invalid: if `True`, invalid SMILES are dropped, default is `True`
            evaluator (Environment): an `Environment` object to score the generated SMILES against, if `None`, no scoring is performed, is required if `drop_undesired` is `True`, default is `None`
            no_multifrag_smiles: if `True`, only single-fragment SMILES are considered valid, default is `True`
            drop_undesired: if `True`, SMILES that do not contain the desired fragments are dropped, default is `False`
            raw_scores: if `True`, raw scores (without modifiers) are calculated if `evaluator` is specified, these values are also used for filtering if `drop_undesired` is `True`, default for `raw_scores` is `True`
            progress: if `True`, a progress bar is shown, default is `True`
            tqdm_kwargs: keyword arguments to pass to the `tqdm` progress bar, default is an empty `dict`

        Returns:

        """

        if input_dataset and input_frags:
            raise ValueError('Only one of input_dataset and input_frags can be provided')
        elif not input_dataset and not input_frags:
            raise ValueError('Either input_loader or input_frags must be provided')
        elif input_frags:
            # Create a dataloader object from the input fragments
            loader = self.loaderFromFrags(input_frags, batch_size=batch_size, n_proc=n_proc)
        else:
            loader = input_dataset.asDataLoader(batch_size)

        # Duplicate of self.sample to allow dropping molecules and progress bar on the fly
        # without additional overhead caused by calling nn.DataParallel a few times
        net = nn.DataParallel(self, device_ids=self.gpus)

        if progress:
            tqdm_kwargs.update({'total': num_samples, 'desc': 'Generating molecules'})
            pbar = tqdm(**tqdm_kwargs)

        smiles, frags = [], []
        while not len(smiles) >= num_samples:
            with torch.no_grad():
                for src in self.iterLoader(loader):
                    trg = net(src.to(self.device))
                    new_frags, new_smiles = self.decodeLoaders(src, trg)

                    # If drop_invalid is True, invalid (and inaccurate) SMILES are dropped
                    # valid molecules are canonicalized and optionally extra filtering is applied
                    # else invalid molecules are kept and no filtering is applied
                    if drop_invalid:
                        new_smiles, new_frags = self.filterNewMolecules(
                            smiles,
                            new_smiles,
                            new_frags,
                            drop_duplicates=drop_duplicates,
                            drop_undesired=drop_undesired,
                            evaluator=evaluator,
                            no_multifrag_smiles=no_multifrag_smiles
                        )

                    # Update list of smiles and frags
                    smiles += new_smiles
                    frags += new_frags

                    # Update progress bar
                    if progress:
                        pbar.update(len(new_smiles) if pbar.n + len(new_smiles) <= num_samples else num_samples - pbar.n)

                    if len(smiles) >= num_samples:
                        break

        if progress:
            pbar.close()

        smiles = smiles[:num_samples]
        frags = frags[:num_samples]

        # Post-processing
        df_smiles = pd.DataFrame({'SMILES': smiles, 'Frags': frags})

        if evaluator:
            df_smiles = pd.concat([df_smiles, self.evaluate(smiles, frags, evaluator=evaluator,
                                                            no_multifrag_smiles=no_multifrag_smiles,
                                                            unmodified_scores=raw_scores)], axis=1)

        if not keep_frags:
            df_smiles = df_smiles.drop('Frags', axis=1)

        return df_smiles
>>>>>>> 4aa8aed2
<|MERGE_RESOLUTION|>--- conflicted
+++ resolved
@@ -341,65 +341,7 @@
         loader: `torch.utils.data.DataLoader`
             A dataloader object to iterate over the input fragments 
         """
-<<<<<<< HEAD
-        pass      
-=======
-        pass      
-
-    def filterNewMolecules(self, smiles, new_smiles, new_frags, drop_duplicates=True, drop_undesired=True, evaluator=None, no_multifrag_smiles=True):
-        """
-        Filter the generated SMILES
-        
-        Parameters:
-        ----------
-        smiles: `list`
-            A list of previous SMILES
-        new_smiles: `list`
-            A list of additional generated SMILES
-        frags: `list`  
-            A list of additional input fragments
-        drop_duplicates: `bool`
-            If `True`, duplicate SMILES are dropped
-        drop_undesired: `bool`
-            If `True`, SMILES that do not fulfill the desired objectives
-        evaluator: `Evaluator`
-            An evaluator object to evaluate the generated SMILES
-        no_multifrag_smiles: `bool`
-            If `True`, only single-fragment SMILES are considered valid
-        
-        Returns:
-        -------
-        new_smiles: `list`
-            A list of filtered SMILES
-        new_frags: `list`
-            A list of filtered input fragments
-        """
-        
-        # Make sure both valid molecules and include input fragments
-        scores = SmilesChecker.checkSmiles(new_smiles, frags=new_frags, no_multifrag_smiles=no_multifrag_smiles)
-        new_smiles = np.array(new_smiles)[scores.Accurate == 1].tolist()
-        new_frags = np.array(new_frags)[scores.Accurate == 1].tolist()
-        
-        # Canonalize SMILES
-        new_smiles = [Chem.MolToSmiles(Chem.MolFromSmiles(s)) for s in new_smiles]    
-
-        # drop duplicates
-        if drop_duplicates:
-            new_smiles = np.array(new_smiles)
-            new_frags = np.array(new_frags)[np.logical_not(np.isin(new_smiles, smiles))].tolist()
-            new_smiles = new_smiles[np.logical_not(np.isin(new_smiles, smiles))].tolist()
-
-        # drop undesired molecules
-        if drop_undesired:
-            if evaluator is None:
-                raise ValueError('Evaluator must be provided to filter molecules by desirability')
-            # Compute desirability scores
-            scores = self.evaluate(new_smiles, new_frags, evaluator=evaluator, no_multifrag_smiles=no_multifrag_smiles)
-            # Filter out undesired molecules
-            new_smiles = np.array(new_smiles)[scores.Desired == 1].tolist()
-            new_frags = np.array(new_frags)[scores.Desired == 1].tolist()
-
-        return new_smiles, new_frags
+        pass
 
     @abstractmethod
     def decodeLoaders(self, src, trg):
@@ -455,21 +397,21 @@
             tqdm_kwargs.update({'total': num_samples, 'desc': 'Generating molecules'})
             pbar = tqdm(**tqdm_kwargs)
 
-        smiles, frags = [], []
-        while not len(smiles) >= num_samples:
+        df_all = pd.DataFrame(columns=['SMILES', 'Frags'])
+        while not len(df_all) >= num_samples:
             with torch.no_grad():
                 for src in self.iterLoader(loader):
                     trg = net(src.to(self.device))
                     new_frags, new_smiles = self.decodeLoaders(src, trg)
+                    df_new = pd.DataFrame({'SMILES': new_smiles, 'Frags': new_frags})
 
                     # If drop_invalid is True, invalid (and inaccurate) SMILES are dropped
                     # valid molecules are canonicalized and optionally extra filtering is applied
                     # else invalid molecules are kept and no filtering is applied
                     if drop_invalid:
-                        new_smiles, new_frags = self.filterNewMolecules(
-                            smiles,
-                            new_smiles,
-                            new_frags,
+                        df_new = self.filterNewMolecules(
+                            df_all,
+                            df_new,
                             drop_duplicates=drop_duplicates,
                             drop_undesired=drop_undesired,
                             evaluator=evaluator,
@@ -477,32 +419,33 @@
                         )
 
                     # Update list of smiles and frags
-                    smiles += new_smiles
-                    frags += new_frags
+                    df_all = pd.concat([df_all, df_new], axis=0, ignore_index=True)
 
                     # Update progress bar
                     if progress:
-                        pbar.update(len(new_smiles) if pbar.n + len(new_smiles) <= num_samples else num_samples - pbar.n)
-
-                    if len(smiles) >= num_samples:
+                        pbar.update(len(df_new) if pbar.n + len(df_new) <= num_samples else num_samples - pbar.n)
+
+                    if len(df_all) >= num_samples:
                         break
 
         if progress:
             pbar.close()
 
-        smiles = smiles[:num_samples]
-        frags = frags[:num_samples]
-
-        # Post-processing
-        df_smiles = pd.DataFrame({'SMILES': smiles, 'Frags': frags})
+        df = df_all.head(num_samples)
 
         if evaluator:
-            df_smiles = pd.concat([df_smiles, self.evaluate(smiles, frags, evaluator=evaluator,
-                                                            no_multifrag_smiles=no_multifrag_smiles,
-                                                            unmodified_scores=raw_scores)], axis=1)
+            df = pd.concat([
+                df,
+                self.evaluate(
+                    df.SMILES.tolist(),
+                    frags=df.Frags.tolist(),
+                    evaluator=evaluator,
+                    no_multifrag_smiles=no_multifrag_smiles,
+                    unmodified_scores=raw_scores
+                )
+            ], axis=1)
 
         if not keep_frags:
-            df_smiles = df_smiles.drop('Frags', axis=1)
-
-        return df_smiles
->>>>>>> 4aa8aed2
+            df.drop('Frags', axis=1, inplace=True)
+
+        return df.round(3)