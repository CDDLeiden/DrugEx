import tempfile
import torch
import torch.nn as nn
from tqdm.auto import tqdm

from drugex import DEFAULT_GPUS, DEFAULT_DEVICE
from drugex.data.fragments import GraphFragmentEncoder, FragmentCorpusEncoder
from drugex.data.datasets import GraphFragDataSet
from drugex.molecules.converters.dummy_molecules import dummyMolsFromFragments
from drugex.training.generators.utils import PositionwiseFeedForward, SublayerConnection, PositionalEncoding, tri_mask
from drugex.training.generators.interfaces import FragGenerator
from drugex.utils import ScheduledOptim
from torch import optim


class Block(nn.Module):
    def __init__(self, d_model, n_head, d_inner):
        super(Block, self).__init__()
        self.attn = nn.MultiheadAttention(d_model, n_head)
        self.pffn = PositionwiseFeedForward(d_model, d_inner)
        self.connector = nn.ModuleList([SublayerConnection(d_model) for _ in range(2)])

    def forward(self, x, key_mask=None, attn_mask=None):
        x = self.connector[0](x, lambda x: self.attn(x, x, x, key_mask, attn_mask=attn_mask)[0])
        x = self.connector[1](x, self.pffn)
        return x


class AtomLayer(nn.Module):
    def __init__(self, d_model=512, n_head=8, d_inner=1024, n_layer=12):
        super(AtomLayer, self).__init__()
        self.n_layer = n_layer
        self.d_model = d_model
        self.n_head = n_head
        self.blocks = nn.ModuleList([Block(self.d_model, self.n_head, d_inner=d_inner)
                                     for _ in range(self.n_layer)])

    def forward(self, x: torch.Tensor, key_mask=None, attn_mask=None):
        for block in self.blocks:
            x = block(x, key_mask=key_mask, attn_mask=attn_mask)
        return x


class GraphTransformer(FragGenerator):
    """
    Graph Transformer for molecule generation from fragments
    """
    def __init__(self, voc_trg, d_emb=512, d_model=512, n_head=8, d_inner=1024, n_layer=12, pad_idx=0, device=DEFAULT_DEVICE, use_gpus=DEFAULT_GPUS):
        super(GraphTransformer, self).__init__(device=device, use_gpus=use_gpus)
        self.mol_type = 'graph'
        self.voc_trg = voc_trg
        self.pad_idx = pad_idx
        self.d_model = d_model
        self.n_grows = voc_trg.max_len - voc_trg.n_frags - 1
        self.n_frags = voc_trg.n_frags + 1
        self.d_emb = d_emb
        self.emb_word = nn.Embedding(voc_trg.size * 4, self.d_emb, padding_idx=pad_idx)
        self.emb_atom = nn.Embedding(voc_trg.size, self.d_emb, padding_idx=pad_idx)
        self.emb_loci = nn.Embedding(self.n_grows, self.d_emb)
        self.emb_site = PositionalEncoding(self.d_emb, max_len=self.n_grows*self.n_grows)
        self.attn = AtomLayer(d_model=d_model, n_head=n_head, d_inner=d_inner, n_layer=n_layer)

        self.rnn = nn.GRUCell(self.d_model, self.d_model)
        self.prj_atom = nn.Linear(d_emb, self.voc_trg.size)
        self.prj_bond = nn.Linear(d_model, 4)
        self.prj_loci = nn.Linear(d_model, self.n_grows)
        self.init_states()

        self.optim = ScheduledOptim(
            optim.Adam(self.parameters(), betas=(0.9, 0.98), eps=1e-9), 0.1, d_model)
        # self.optim = optim.Adam(self.parameters(), lr=1e-4)

        self.model_name = 'GraphTransformer'

    def init_states(self):
        """
        Initialize model parameters
        
        Notes:
        -----
        Xavier initialization for all parameters except for the embedding layer
        """
        for p in self.parameters():
            if p.dim() > 1:
                nn.init.xavier_uniform_(p)
        self.attachToGPUs(self.gpus)

    def attachToGPUs(self, gpus):
        """
        Attach model to GPUs

        Parameters:
        ----------
        gpus: `tuple`
            A tuple of GPU ids to use
        
        Returns:
        -------
        None
        """
        self.gpus = gpus
        self.to(self.device)

    def forward(self, src, is_train=False):

        """
        Forward pass
        
        Parameters:
        ----------
        src: `torch.Tensor`
            Input tensor of shape [batch_size, 80, 5] (transpose of the encoded graphs as drawn in the paper)
        is_train: `bool`
            Whether the model is in training mode
        
        Returns:
        -------
        TODO : fill outputs
        """
        
        if is_train:
            # Return loss
            src, trg = src[:, :-1, :], src[:, 1:, :]
            batch, sqlen, _ = src.shape
            triu = tri_mask(src[:, :, 0])

            # dec - atom environment
            emb = self.emb_word(src[:, :, 3] + src[:, :, 0] * 4)
            emb += self.emb_site(src[:, :, 1] * self.n_grows + src[:, :, 2])
            dec = self.attn(emb.transpose(0, 1), attn_mask=triu)

            dec = dec.transpose(0, 1).reshape(batch * sqlen, -1)
            out_atom = self.prj_atom(dec).log_softmax(dim=-1).view(batch, sqlen, -1)
            out_atom = out_atom.gather(2, trg[:, :, 0].unsqueeze(2))

            atom = self.emb_atom(trg[:, :, 0]).reshape(batch * sqlen, -1)
            dec = self.rnn(atom, dec)
            out_bond = self.prj_bond(dec).log_softmax(dim=-1).view(batch, sqlen, -1)
            out_bond = out_bond.gather(2, trg[:, :, 3].unsqueeze(2))

            word = self.emb_word(trg[:, :, 3] + trg[:, :, 0] * 4)
            word = word.reshape(batch * sqlen, -1)
            dec = self.rnn(word, dec)
            out_prev = self.prj_loci(dec).log_softmax(dim=-1).view(batch, sqlen, -1)
            out_prev = out_prev.gather(2, trg[:, :, 2].unsqueeze(2))

            curr = self.emb_loci(trg[:, :, 2]).reshape(batch * sqlen, -1)
            dec = self.rnn(curr, dec)
            out_curr = self.prj_loci(dec).log_softmax(dim=-1).view(batch, sqlen, -1)
            out_curr = out_curr.gather(2, trg[:, :, 1].unsqueeze(2))

            out = [out_atom, out_curr, out_prev, out_bond]
        else:
            # Return encoded molecules
            is_end = torch.zeros(len(src)).bool().to(src.device)
            exists = torch.zeros(len(src), self.n_grows, self.n_grows).long().to(src.device)
            vals_max = torch.zeros(len(src), self.n_grows).long().to(src.device)
            frg_ids = torch.zeros(len(src), self.n_grows).long().to(src.device)
            order = torch.LongTensor(range(len(src))).to(src.device)
            curr = torch.zeros(len(src)).long().to(src.device) - 1
            blank = torch.LongTensor(len(src)).to(src.device).fill_(self.voc_trg.tk2ix['*'])
            single = torch.ones(len(src)).long().to(src.device)
            voc_mask = self.voc_trg.masks.to(src.device)

            # The part of growing
            for step in range(1, self.n_grows):
                if is_end.all():
                    src[:, step, :] = 0
                    continue
                data = src[:, :step, :]
                triu = tri_mask(data[:, :, 0])
                emb = self.emb_word(data[:, :, 3] + data[:, :, 0] * 4)
                emb += self.emb_site(data[:, :, 1] * self.n_grows + data[:, :, 2])
                dec = self.attn(emb.transpose(0, 1), attn_mask=triu)
                dec = dec[-1, :, :]

                grow = src[:, step, 4] == 0
                mask = voc_mask.repeat(len(src), 1) < 0
                if step <= 2:
                    mask[:, -1] = True
                else:
                    judge = (vals_rom == 0) | (exists[order, curr, :] != 0)
                    judge[order, curr] = True
                    judge = judge.all(dim=1) | (vals_rom[order, curr] == 0)
                    mask[judge, -1] = True
                mask[:, 1] = True
                mask[is_end, 1:] = True
                out_atom = self.prj_atom(dec).softmax(dim=-1)
                atom = out_atom.masked_fill(mask, 0).multinomial(1).view(-1)
                src[grow, step, 0] = atom[grow]
                atom = src[:, step, 0]
                is_end |= (atom == 0) & grow
                num = (vals_max > 0).sum(dim=1)
                vals_max[order, num] = voc_mask[atom]
                vals_rom = vals_max - exists.sum(dim=1)


                bud = atom != self.voc_trg.tk2ix['*']
                curr += bud
                curr[is_end] = 0
                src[:, step, 1] = curr
                exist = exists[order, curr, :] != 0

                mask = torch.zeros(len(src), 4).bool().to(src.device)
                for i in range(1, 4):
                    judge = (vals_rom < i) | exist
                    judge[order, curr] = True
                    mask[:, i] = judge.all(dim=1) | (vals_rom[order, curr] < i)
                mask[:, 0] = False if step == 1 else True
                mask[is_end, 0] = False
                mask[is_end, 1:] = True

                atom_emb = self.emb_atom(atom)
                dec = self.rnn(atom_emb, dec)
                out_bond = self.prj_bond(dec).softmax(dim=-1)
                bond = out_bond.masked_fill(mask, 0).multinomial(1).view(-1)
                src[grow, step, 3] = bond[grow]
                bond = src[:, step, 3]

                mask = (vals_max == 0) | exist | (vals_rom < bond.unsqueeze(-1))
                mask[order, curr] = True
                if step <= 2:
                    mask[:, 0] = False
                mask[is_end, 0] = False
                mask[is_end, 1:] = True
                word_emb = self.emb_word(atom * 4 + bond)
                dec = self.rnn(word_emb, dec)
                prev_out = self.prj_loci(dec).softmax(dim=-1)
                prev = prev_out.masked_fill(mask, 0).multinomial(1).view(-1)
                src[grow, step, 2] = prev[grow]
                prev = src[:, step, 2]

                for i in range(len(src)):
                    if not grow[i]:
                        frg_ids[i, curr[i]] = src[i, step, -1]
                    elif bud[i]:
                        frg_ids[i, curr[i]] = frg_ids[i, prev[i]]
                    obj = frg_ids[i, curr[i]].clone()
                    ix = frg_ids[i, :] == frg_ids[i, prev[i]]
                    frg_ids[i, ix] = obj
                exists[order, curr, prev] = bond
                exists[order, prev, curr] = bond
                vals_rom = vals_max - exists.sum(dim=1)
                is_end |= (vals_rom == 0).all(dim=1)

            # The part of connecting
            src[:, -self.n_frags, 1:] = 0
            src[:, -self.n_frags, 0] = self.voc_trg.tk2ix['GO']
            is_end = torch.zeros(len(src)).bool().to(src.device)
            for step in range(self.n_grows + 1, self.voc_trg.max_len):
                data = src[:, :step, :]
                triu = tri_mask(data[:, :, 0])
                emb = self.emb_word(data[:, :, 3] + data[:, :, 0] * 4)
                emb += self.emb_site(data[:, :, 1] * self.n_grows + data[:, :, 2])
                dec = self.attn(emb.transpose(0, 1), attn_mask=triu)

                vals_rom = vals_max - exists.sum(dim=1)
                frgs_rom = torch.zeros(len(src), 8).long().to(src.device)
                for i in range(1, 8):
                    ix = frg_ids != i
                    rom = vals_rom.clone()
                    rom[ix] = 0
                    frgs_rom[:, i] = rom.sum(dim=1)
                is_end |= (vals_rom == 0).all(dim=1)
                is_end |= (frgs_rom != 0).sum(dim=1) <= 1
                mask = (vals_rom < 1) | (vals_max == 0)
                mask[is_end, 0] = False
                atom_emb = self.emb_word(blank * 4 + single)
                dec = self.rnn(atom_emb, dec[-1, :, :])
                out_prev = self.prj_loci(dec).softmax(dim=-1)
                prev = out_prev.masked_fill(mask, 0).multinomial(1).view(-1)

                same = frg_ids == frg_ids[order, prev].view(-1, 1)
                exist = exists[order, prev] != 0
                mask = (vals_rom < 1) | exist | (vals_max == 0) | same
                mask[is_end, 0] = False
                prev_emb = self.emb_loci(prev)
                dec = self.rnn(prev_emb, dec)
                out_curr = self.prj_loci(dec).softmax(dim=-1)
                curr = out_curr.masked_fill(mask, 0).multinomial(1).view(-1)

                src[:, step, 3] = single
                src[:, step, 2] = prev
                src[:, step, 1] = curr
                src[:, step, 0] = blank
                src[is_end, step, :] = 0

                for i in range(len(src)):
                    obj = frg_ids[i, curr[i]].clone()
                    ix = frg_ids[i, :] == frg_ids[i, prev[i]]
                    frg_ids[i, ix] = obj
                exists[order, src[:, step, 1], src[:, step, 2]] = src[:, step, 3]
                exists[order, src[:, step, 2], src[:, step, 1]] = src[:, step, 3]
            out = src
        return out
    
    def trainNet(self, loader, epoch, epochs):

        """
        Train the network for one epoch
        
        Parameters
        ----------
        loader : torch.utils.data.DataLoader
            The data loader for the training set
        epoch : int
            The current epoch
        epochs : int
            The total number of epochs
            
        Returns
        -------
        loss : float
            The training loss of the epoch
        """

        net = nn.DataParallel(self, device_ids=self.gpus)
        total_steps = len(loader)
        current_step = 0
        for src in tqdm(loader, desc='Iterating over training batches', leave=False):
            src = src.to(self.device)
            self.optim.zero_grad()
            loss = net(src, is_train=True)
            loss = sum([-l.mean() for l in loss])   
            loss.backward()
            self.optim.step()
            current_step += 1
            self.monitor.saveProgress(current_step, epoch, total_steps, epochs, loss=loss.item())

        return loss.item()
                
    def validateNet(self, loader, evaluator=None, no_multifrag_smiles=True, n_samples=None):

        """
        Validate the network
        
        Parameters
        ----------
        loader : torch.utils.data.DataLoader
            A dataloader object to iterate over the validation data
        evaluator : Evaluator
            An evaluator object to evaluate the generated SMILES
        no_multifrag_smiles : bool
            If `True`, only single-fragment SMILES are considered valid
        
        Returns
        -------
        valid_metrics : dict
            Dictionary containing the validation metrics
        scores : pandas.DataFrame
            DataFrame containing Smiles, frags and the scores for each SMILES    

        Notes
        -----
        The validation metrics are:
            - valid_ratio: the ratio of valid SMILES
            - accurate_ratio: the ratio of SMILES that are valid and have the desired fragments
            - loss_valid: the validation loss
        """

        valid_metrics = {}
        
        net = nn.DataParallel(self, device_ids=self.gpus)
        pbar = tqdm(loader, desc='Iterating over validation batches', leave=False)
        smiles, frags = self.sample(pbar)
        scores = self.evaluate(smiles, frags, evaluator=evaluator, no_multifrag_smiles=no_multifrag_smiles)
        scores['SMILES'] = smiles
        scores['Frags'] = frags
        valid_metrics['valid_ratio'] = scores.Valid.mean() 
        valid_metrics['accurate_ratio'] = scores.Accurate.mean()
                
        with torch.no_grad():
            valid_metrics['loss_valid'] = sum( [ sum([-l.float().mean().item() for l in net(src, is_train=True)]) for src in loader ] )                
                
        return valid_metrics, scores
    
    def sample(self, loader):
        """
        Sample SMILES from the network
        
        Parameters
        ----------
        loader : torch.utils.data.DataLoader
            The data loader for the input fragments
        
        Returns
        -------
        smiles : list
            List of SMILES
        frags : list
            List of fragments
        """
        net = nn.DataParallel(self, device_ids=self.gpus)
        frags, smiles = [], []
        with torch.no_grad():              
            for src in loader:
                trg = net(src.to(self.device))
                f, s = self.voc_trg.decode(trg)
                frags += f
                smiles += s
                        
        return smiles, frags

    def loaderFromFrags(self, frags, batch_size=32, n_proc=1):
        """
        Encode the input fragments and create a dataloader object
        
        Parameters:
        ----------
        frags: `list`
            A list of input fragments (in SMILES format)
        batch_size: `int`
            Batch size for the dataloader
        n_proc: `int`
            Number of processes to use for encoding the fragments
        
        Returns:
        -------
        loader: `torch.utils.data.DataLoader`
            A dataloader object to iterate over the input fragments 
        """
        
        # Encode the input fragments
        encoder = FragmentCorpusEncoder(
            fragmenter=dummyMolsFromFragments(),
            encoder=GraphFragmentEncoder(
                self.voc_trg
            ),
            n_proc=n_proc
        )
        out_data = GraphFragDataSet(tempfile.NamedTemporaryFile().name)
        encoder.apply(frags, encodingCollectors=[out_data])
        loader = out_data.asDataLoader(batch_size, n_samples=batch_size)
        
        return loader

<<<<<<< HEAD
    def generate(self, input_frags : List[str] = None, input_dataset : GraphFragDataSet = None, num_samples=100, batch_size=32, n_proc=1,
                keep_frags=True, drop_duplicates=True, drop_invalid=True, 
                evaluator=None, no_multifrag_smiles=True, drop_undesired=False, raw_scores=True,
                progress=True, tqdm_kwargs=dict()):
        """
        Generate SMILES from either a list of input fragments (`input_frags`) or a dataset object directly (`input_dataset`). You have to specify either one or the other. Various other options are available to filter, score and show generation progress (see below).

        Args:
            input_frags (list): a `list` of input fragments to incorporate in the (as molecules in SMILES format)
            input_dataset (GraphFragDataSet): a `GraphFragDataSet` object to use to provide the input fragments
            num_samples: the number of SMILES to generate, default is 100
            batch_size: the batch size to use for generation, default is 32
            n_proc: the number of processes to use for encoding the fragments if `input_frags` is provided, default is 1
            keep_frags: if `True`, the fragments are kept in the generated SMILES, default is `True`
            drop_duplicates: if `True`, duplicate SMILES are dropped, default is `True`
            drop_invalid: if `True`, invalid SMILES are dropped, default is `True`
            evaluator (Environment): an `Environment` object to score the generated SMILES against, if `None`, no scoring is performed, is required if `drop_undesired` is `True`, default is `None`
            no_multifrag_smiles: if `True`, only single-fragment SMILES are considered valid, default is `True`
            drop_undesired: if `True`, SMILES that do not contain the desired fragments are dropped, default is `False`
            raw_scores: if `True`, raw scores (without modifiers) are calculated if `evaluator` is specified, these values are also used for filtering if `drop_undesired` is `True`, default for `raw_scores` is `True`
            progress: if `True`, a progress bar is shown, default is `True`
            tqdm_kwargs: keyword arguments to pass to the `tqdm` progress bar, default is an empty `dict`

        Returns:

        """

        if input_dataset and input_frags:
            raise ValueError('Only one of input_dataset and input_frags can be provided')
        elif not input_dataset and not input_frags:
            raise ValueError('Either input_loader or input_frags must be provided')
        elif input_frags:
            # Create a dataloader object from the input fragments
            loader = self.loaderFromFrags(input_frags, batch_size=batch_size, n_proc=n_proc)
        else:
            loader = input_dataset.asDataLoader(batch_size)

        # Duplicate of self.sample to allow dropping molecules and progress bar on the fly
        # without additional overhead caused by calling nn.DataParallel a few times
        net = nn.DataParallel(self, device_ids=self.gpus)

        if progress:
            tqdm_kwargs.update({'total': num_samples, 'desc': 'Generating molecules'})
            pbar = tqdm(**tqdm_kwargs)

        df_all = pd.DataFrame(columns=['SMILES', 'Frags'])
        while not len(df_all) >= num_samples:
            with torch.no_grad():
                src = next(iter(loader))
                trg = net(src.to(self.device))
                new_frags, new_smiles = self.voc_trg.decode(trg)
                df_new = pd.DataFrame({'SMILES': new_smiles, 'Frags': new_frags})

                # If drop_invalid is True, invalid (and inaccurate) SMILES are dropped
                # valid molecules are canonicalized and optionally extra filtering is applied
                # else invalid molecules are kept and no filtering is applied
                if drop_invalid:
                    df_new = self.filterNewMolecules(df_all, df_new, drop_duplicates=drop_duplicates, drop_undesired=drop_undesired, evaluator=evaluator, no_multifrag_smiles=no_multifrag_smiles)

                # Update the dataframe with the new molecules
                df_all = pd.concat([df_all, df_new], axis=0, ignore_index=True)
                
                # Update progress bar
                if progress:
                    pbar.update(len(df_new) if pbar.n + len(df_new) <= num_samples else num_samples - pbar.n)
        
        if progress:
            pbar.close()

        # Post-processing
        df = df_all.head(num_samples)
        if evaluator:
            df = pd.concat([df, self.evaluate(df.SMILES.tolist(), frags=df.SMILES.tolist(), evaluator=evaluator, no_multifrag_smiles=no_multifrag_smiles, unmodified_scores=raw_scores)], axis=1)
        if not keep_frags:
            df = df.drop('Frags', axis=1)
        return df.round(3)
=======
    def decodeLoaders(self, src, trg):
        return self.voc_trg.decode(trg)

    def iterLoader(self, loader):
        return loader
>>>>>>> 4aa8aed2
<|MERGE_RESOLUTION|>--- conflicted
+++ resolved
@@ -434,87 +434,7 @@
         
         return loader
 
-<<<<<<< HEAD
-    def generate(self, input_frags : List[str] = None, input_dataset : GraphFragDataSet = None, num_samples=100, batch_size=32, n_proc=1,
-                keep_frags=True, drop_duplicates=True, drop_invalid=True, 
-                evaluator=None, no_multifrag_smiles=True, drop_undesired=False, raw_scores=True,
-                progress=True, tqdm_kwargs=dict()):
-        """
-        Generate SMILES from either a list of input fragments (`input_frags`) or a dataset object directly (`input_dataset`). You have to specify either one or the other. Various other options are available to filter, score and show generation progress (see below).
-
-        Args:
-            input_frags (list): a `list` of input fragments to incorporate in the (as molecules in SMILES format)
-            input_dataset (GraphFragDataSet): a `GraphFragDataSet` object to use to provide the input fragments
-            num_samples: the number of SMILES to generate, default is 100
-            batch_size: the batch size to use for generation, default is 32
-            n_proc: the number of processes to use for encoding the fragments if `input_frags` is provided, default is 1
-            keep_frags: if `True`, the fragments are kept in the generated SMILES, default is `True`
-            drop_duplicates: if `True`, duplicate SMILES are dropped, default is `True`
-            drop_invalid: if `True`, invalid SMILES are dropped, default is `True`
-            evaluator (Environment): an `Environment` object to score the generated SMILES against, if `None`, no scoring is performed, is required if `drop_undesired` is `True`, default is `None`
-            no_multifrag_smiles: if `True`, only single-fragment SMILES are considered valid, default is `True`
-            drop_undesired: if `True`, SMILES that do not contain the desired fragments are dropped, default is `False`
-            raw_scores: if `True`, raw scores (without modifiers) are calculated if `evaluator` is specified, these values are also used for filtering if `drop_undesired` is `True`, default for `raw_scores` is `True`
-            progress: if `True`, a progress bar is shown, default is `True`
-            tqdm_kwargs: keyword arguments to pass to the `tqdm` progress bar, default is an empty `dict`
-
-        Returns:
-
-        """
-
-        if input_dataset and input_frags:
-            raise ValueError('Only one of input_dataset and input_frags can be provided')
-        elif not input_dataset and not input_frags:
-            raise ValueError('Either input_loader or input_frags must be provided')
-        elif input_frags:
-            # Create a dataloader object from the input fragments
-            loader = self.loaderFromFrags(input_frags, batch_size=batch_size, n_proc=n_proc)
-        else:
-            loader = input_dataset.asDataLoader(batch_size)
-
-        # Duplicate of self.sample to allow dropping molecules and progress bar on the fly
-        # without additional overhead caused by calling nn.DataParallel a few times
-        net = nn.DataParallel(self, device_ids=self.gpus)
-
-        if progress:
-            tqdm_kwargs.update({'total': num_samples, 'desc': 'Generating molecules'})
-            pbar = tqdm(**tqdm_kwargs)
-
-        df_all = pd.DataFrame(columns=['SMILES', 'Frags'])
-        while not len(df_all) >= num_samples:
-            with torch.no_grad():
-                src = next(iter(loader))
-                trg = net(src.to(self.device))
-                new_frags, new_smiles = self.voc_trg.decode(trg)
-                df_new = pd.DataFrame({'SMILES': new_smiles, 'Frags': new_frags})
-
-                # If drop_invalid is True, invalid (and inaccurate) SMILES are dropped
-                # valid molecules are canonicalized and optionally extra filtering is applied
-                # else invalid molecules are kept and no filtering is applied
-                if drop_invalid:
-                    df_new = self.filterNewMolecules(df_all, df_new, drop_duplicates=drop_duplicates, drop_undesired=drop_undesired, evaluator=evaluator, no_multifrag_smiles=no_multifrag_smiles)
-
-                # Update the dataframe with the new molecules
-                df_all = pd.concat([df_all, df_new], axis=0, ignore_index=True)
-                
-                # Update progress bar
-                if progress:
-                    pbar.update(len(df_new) if pbar.n + len(df_new) <= num_samples else num_samples - pbar.n)
-        
-        if progress:
-            pbar.close()
-
-        # Post-processing
-        df = df_all.head(num_samples)
-        if evaluator:
-            df = pd.concat([df, self.evaluate(df.SMILES.tolist(), frags=df.SMILES.tolist(), evaluator=evaluator, no_multifrag_smiles=no_multifrag_smiles, unmodified_scores=raw_scores)], axis=1)
-        if not keep_frags:
-            df = df.drop('Frags', axis=1)
-        return df.round(3)
-=======
     def decodeLoaders(self, src, trg):
         return self.voc_trg.decode(trg)
-
     def iterLoader(self, loader):
-        return loader
->>>>>>> 4aa8aed2
+        return loader