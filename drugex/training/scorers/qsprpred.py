--- conflicted
+++ resolved
@@ -44,17 +44,12 @@
         if self.model.task == ModelTasks.REGRESSION:
             return self.model.predictMols(parsed_mols, **self.kwargs)
         else:
-<<<<<<< HEAD
-            # TODO: currently we only assume that the model is a binary classifier with the positive class being the last one in the list of probabilities
-            return np.array([probas[-1] if not np.isnan(probas[-1]) else self.invalidsScore for probas in  self.model.predictMols(parsed_mols, use_probas=True)])
-=======
             # FIXME: currently we only assume that the model is a binary classifier
             # with the positive class being the last one in the list of probabilities
             return np.array(
                 [probas[-1]
                  if not np.isnan(probas[-1]) else self.invalidsScore
                  for probas in self.model.predictMols(parsed_mols, use_probas=True, **self.kwargs)])
->>>>>>> 19225261
 
     def getKey(self):
         return f"QSPRpred_{self.model.name}"