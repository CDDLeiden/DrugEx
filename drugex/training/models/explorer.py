#!/usr/bin/env python
from abc import ABC, abstractmethod
from copy import deepcopy

import random
import torch
from torch import nn
from torch.optim import Adam
from drugex import utils
import time
from torch.utils.data import DataLoader, TensorDataset
from tqdm import tqdm
import numpy as np

from drugex.logs import logger
from drugex.training.interfaces import Explorer    

class GraphExplorer(Explorer):
    def __init__(self, agent, env, mutate=None, crover=None, batch_size=128, epsilon=0.1, sigma=0.0, scheme='PR', repeat=1, n_samples=-1, optim=None):
        super(GraphExplorer, self).__init__(agent, env, mutate, crover, batch_size, epsilon, sigma, scheme, n_samples, repeat)
        self.voc_trg = agent.voc_trg
        self.mutate = mutate
        self.bestState = None
        self.optim = utils.ScheduledOptim(
            Adam(self.parameters(), betas=(0.9, 0.98), eps=1e-9), 1.0, 512) if not optim else optim
        # self.optim = optim.Adam(self.parameters(), lr=1e-5)

    def forward(self, src):
        rand = torch.rand(1)
        if self.epsilon < rand <= 0.5 and self.crover is not None:
            net = self.crover
        elif rand < self.epsilon and self.mutate is not None:
            net = self.mutate
        else:
            net = self.agent
        is_end = torch.zeros(len(src)).bool().to(src.device)
        exists = torch.zeros(len(src), net.n_grows, net.n_grows).long().to(src.device)
        vals_max = torch.zeros(len(src), net.n_grows).long().to(src.device)
        frg_ids = torch.zeros(len(src), net.n_grows).long().to(src.device)
        order = torch.LongTensor(range(len(src))).to(src.device)
        curr = torch.zeros(len(src)).long().to(src.device) - 1
        blank = torch.LongTensor(len(src)).to(src.device).fill_(net.voc_trg.tk2ix['*'])
        single = torch.ones(len(src)).long().to(src.device)
        voc_mask = net.voc_trg.masks.to(src.device)
        for step in range(1, net.n_grows):
            if is_end.all():
                src[:, step, :] = 0
                continue
            data = src[:, :step, :]
            triu = utils.tri_mask(data[:, :, 0])
            emb = net.emb_word(data[:, :, 3] + data[:, :, 0] * 4)
            emb += net.emb_site(data[:, :, 1] * net.n_grows + data[:, :, 2])
            dec = net.attn(emb.transpose(0, 1), attn_mask=triu)
            dec = dec[-1, :, :]

            grow = src[:, step, 4] == 0
            mask = voc_mask.repeat(len(src), 1) < 0
            if step <= 2:
                mask[:, -1] = True
            else:
                judge = (vals_rom == 0) | (exists[order, curr, :] != 0)
                judge[order, curr] = True
                judge = judge.all(dim=1) | (vals_rom[order, curr] == 0)
                mask[judge, -1] = True
            mask[:, 1] = True
            mask[is_end, 1:] = True
            out_atom = net.prj_atom(dec).softmax(dim=-1)
            atom = out_atom.masked_fill(mask, 0).multinomial(1).view(-1)
            src[grow, step, 0] = atom[grow]
            atom = src[:, step, 0]
            is_end |= (atom == 0) & grow
            num = (vals_max > 0).sum(dim=1)
            vals_max[order, num] = voc_mask[atom]
            vals_rom = vals_max - exists.sum(dim=1)

            bud = atom != net.voc_trg.tk2ix['*']
            curr += bud
            curr[is_end] = 0
            src[:, step, 1] = curr
            exist = exists[order, curr, :] != 0

            mask = torch.zeros(len(src), 4).bool().to(src.device)
            for i in range(1, 4):
                judge = (vals_rom < i) | exist
                judge[order, curr] = True
                mask[:, i] = judge.all(dim=1) | (vals_rom[order, curr] < i)
            mask[:, 0] = False if step == 1 else True
            mask[is_end, 0] = False
            mask[is_end, 1:] = True

            atom_emb = net.emb_atom(atom)
            dec = net.rnn(atom_emb, dec)
            out_bond = net.prj_bond(dec).softmax(dim=-1)
            try:
                bond = out_bond.masked_fill(mask, 0).multinomial(1).view(-1)
            except Exception as e:
                raise
            src[grow, step, 3] = bond[grow]
            bond = src[:, step, 3]

            mask = (vals_max == 0) | exist | (vals_rom < bond.unsqueeze(-1))
            mask[order, curr] = True
            if step <= 2:
                mask[:, 0] = False
            mask[is_end, 0] = False
            mask[is_end, 1:] = True
            word_emb = net.emb_word(atom * 4 + bond)
            dec = net.rnn(word_emb, dec)
            prev_out = net.prj_loci(dec).softmax(dim=-1)
            prev = prev_out.masked_fill(mask, 0).multinomial(1).view(-1)
            src[grow, step, 2] = prev[grow]
            prev = src[:, step, 2]

            for i in range(len(src)):
                if not grow[i]:
                    frg_ids[i, curr[i]] = src[i, step, -1]
                elif bud[i]:
                    frg_ids[i, curr[i]] = frg_ids[i, prev[i]]
                obj = frg_ids[i, curr[i]].clone()
                ix = frg_ids[i, :] == frg_ids[i, prev[i]]
                frg_ids[i, ix] = obj
            exists[order, curr, prev] = bond
            exists[order, prev, curr] = bond
            vals_rom = vals_max - exists.sum(dim=1)
            is_end |= (vals_rom == 0).all(dim=1)

        # The part of connecting
        src[:, -net.n_frags, 1:] = 0
        src[:, -net.n_frags, 0] = net.voc_trg.tk2ix['GO']
        is_end = torch.zeros(len(src)).bool().to(src.device)
        for step in range(net.n_grows + 1, net.voc_trg.max_len):
            data = src[:, :step, :]
            triu = utils.tri_mask(data[:, :, 0])
            emb = net.emb_word(data[:, :, 3] + data[:, :, 0] * 4)
            emb += net.emb_site(data[:, :, 1] * net.n_grows + data[:, :, 2])
            dec = net.attn(emb.transpose(0, 1), attn_mask=triu)

            vals_rom = vals_max - exists.sum(dim=1)
            frgs_rom = torch.zeros(len(src), 8).long().to(src.device)
            for i in range(1, 8):
                ix = frg_ids != i
                rom = vals_rom.clone()
                rom[ix] = 0
                frgs_rom[:, i] = rom.sum(dim=1)
            is_end |= (vals_rom == 0).all(dim=1)
            is_end |= (frgs_rom != 0).sum(dim=1) <= 1
            mask = (vals_rom < 1) | (vals_max == 0)
            mask[is_end, 0] = False
            atom_emb = net.emb_word(blank * 4 + single)
            dec = net.rnn(atom_emb, dec[-1, :, :])
            out_prev = net.prj_loci(dec).softmax(dim=-1)
            prev = out_prev.masked_fill(mask, 0).multinomial(1).view(-1)

            same = frg_ids == frg_ids[order, prev].view(-1, 1)
            exist = exists[order, prev] != 0
            mask = (vals_rom < 1) | exist | (vals_max == 0) | same
            mask[is_end, 0] = False
            prev_emb = net.emb_loci(prev)
            dec = net.rnn(prev_emb, dec)
            out_curr = net.prj_loci(dec).softmax(dim=-1)
            curr = out_curr.masked_fill(mask, 0).multinomial(1).view(-1)

            src[:, step, 3] = single
            src[:, step, 2] = prev
            src[:, step, 1] = curr
            src[:, step, 0] = blank
            src[is_end, step, :] = 0

            for i in range(len(src)):
                obj = frg_ids[i, curr[i]].clone()
                ix = frg_ids[i, :] == frg_ids[i, prev[i]]
                frg_ids[i, ix] = obj
            exists[order, src[:, step, 1], src[:, step, 2]] = src[:, step, 3]
            exists[order, src[:, step, 2], src[:, step, 1]] = src[:, step, 3]
        return src

    def policy_gradient(self, loader, progress=None):
        net = nn.DataParallel(self.agent, device_ids=self.devices)
        total_steps = len(loader)
        for step_idx, src in enumerate(loader):
            if progress:
                progress.saveProgress(step_idx, None, total_steps, None)
            src = src.to(self.device)
            frags, smiles = self.voc_trg.decode(src)
            reward = self.env.getRewards(smiles, self.scheme, frags=frags)
            reward = torch.Tensor(reward).to(src.device)

            self.optim.zero_grad()
            loss = net(src, is_train=True)
            loss = sum(loss).squeeze(dim=-1) * reward
            loss = -loss.mean()
            loss.backward()
            if progress:
                progress.savePerformanceInfo(step_idx, None, loss.item())
            self.optim.step()
            del loss
            
    def sample_input(self, loader, is_test=False):
        
        """
        Samples n_samples molecule-fargement pairs from the original input loader. 
        
        Arguments:
            loader                   : torch dataloader
            is_test (bool), opt      : if true, reduced sample size and increased batch size
        Returns:
            loader                   
        """

        encoded_pairs = torch.cat([batch for batch in loader], 0)
        n_pairs = encoded_pairs.shape[0]                
        n_samples = int(self.nSamples * 0.2) if is_test else self.nSamples     
        batch_size = self.batchSize * 10 if is_test else self.batchSize * 4
        
        if n_pairs > n_samples:
        
            logger.info('{} fragments-molecule pairs were sampled at random from original {} pairs for {}'.format(n_samples, n_pairs, 'validation' if is_test else 'training'))
            samples = encoded_pairs[torch.randint(n_pairs, (n_samples,))]
            loader = DataLoader(samples, batch_size=batch_size, drop_last=False, shuffle=True)
            
        return loader
        

    def fit(self, train_loader, valid_loader=None, epochs=1000, monitor=None):
        best_score = 0
        self.bestState = deepcopy(self.state_dict())
        monitor.saveModel(self)
        last_it = -1
        n_iters = 1 if self.crover is None else 10
        net = nn.DataParallel(self, device_ids=self.devices)
        trgs = []
        logger.info(' ')
        for it in range(n_iters):
            last_save = -1
            logger.info('\n----------\nITERATION %d/ %d\n----------' % (it, n_iters))
            for epoch in tqdm(range(epochs)):
                t0 = time.time()
                              
                if self.nSamples > 0:
                    train_loader = self.sample_input(train_loader)
                    valid_loader = self.sample_input(valid_loader, is_test=True)

                total_batches = len(train_loader)
                for i, src in enumerate(train_loader):
                    # trgs.append(src.detach().cpu())
                    logger.info(f"Forward pass: Batch {i}/{total_batches}.")
                    with torch.no_grad():
                        trg = net(src.to(self.device))
                        trgs.append(trg.detach().cpu())
                trgs = torch.cat(trgs, dim=0)
                loader = DataLoader(trgs, batch_size=self.batchSize, shuffle=True, drop_last=True)
                self.policy_gradient(loader, progress=monitor)
                trgs = []

                frags, smiles, scores = self.agent.evaluate(valid_loader, repeat=self.repeat, method=self.env)
                desire = scores.DESIRE.sum() / len(smiles)
                score = scores[self.env.getScorerKeys()].values.mean()
                valid = scores.VALID.mean()

                t1 = time.time()
                logger.info(f"Epoch: {epoch} Av. Clipped Score: {score:.4f} Valid: {valid:.4f} Desire: {desire:.4f} Time: {t1-t0:.1f}s")   
        
                if best_score < desire:
                    monitor.saveModel(self)
                    self.bestState = deepcopy(self.state_dict())
                    best_score = desire
                    last_save = epoch
                    last_it = it
                if epoch - last_save > 50: break

                smiles_scores = []
                for i, smile in enumerate(smiles):
                    score = "\t".join(['%.3f' % s for s in scores.values[i]])
                    logger.debug('%s\t%s\t%s\n' % (score, frags[i], smile))
                    smiles_scores.append((smile, score, frags[i]))

                monitor.saveProgress(None, epoch, None, epochs, score=score, valid=valid, desire=desire, smiles_scores=smiles_scores)
                monitor.endStep(None, epoch)

            if self.crover is not None:
                self.agent.load_state_dict(self.bestState)
                self.crover.load_state_dict(self.bestState)
            if it - last_it > 1: break

        torch.cuda.empty_cache()
        monitor.close()


class SmilesExplorer(Explorer):
<<<<<<< HEAD
    def __init__(self, agent, env=None, crover=None, mutate=None, batch_size=128, epsilon=0.1, sigma=0.0, scheme='PR', repeat=1, optim=None, n_samples=-1):
=======
    def __init__(self, agent, env=None, crover=None, mutate=None, batch_size=128, epsilon=0.1, sigma=0.0, scheme='PR', repeat=1, n_samples=-1, optim=None):
>>>>>>> f89c17cd
        super(SmilesExplorer, self).__init__(agent, env, mutate, crover, batch_size, epsilon, sigma, scheme, n_samples, repeat)
        self.optim = utils.ScheduledOptim(
            Adam(self.parameters(), betas=(0.9, 0.98), eps=1e-9), 1.0, 512) if not optim else optim
        self.bestState = None
        # self.optim = optim.Adam(self.parameters(), lr=1e-5)

    def forward(self, src):
        seq_len = self.agent.voc_trg.max_len + self.agent.voc_trg.max_len
        out = torch.zeros(len(src), seq_len).long().to(self.device)
        out[:, :src.size(1)] = src
        is_end = torch.zeros(len(src)).bool().to(self.device)

        for step in range(self.agent.voc_trg.max_len):  # decode up to max length
            sub = out[:, :src.size(1) + step]
            key_mask = utils.pad_mask(sub, self.agent.pad_idx)
            atn_mask = utils.tri_mask(sub)
            rand = torch.rand(1)
            if self.epsilon < rand <= 0.5 and self.crover is not None:
                dec = self.crover.gpt2(sub.transpose(0, 1), key_mask=key_mask, atn_mask=atn_mask)
            elif rand < self.epsilon and self.mutate is not None:
                dec = self.mutate.gpt2(sub.transpose(0, 1), key_mask=key_mask, atn_mask=atn_mask)
            else:
                dec = self.agent.gpt2(sub.transpose(0, 1), key_mask=key_mask, atn_mask=atn_mask)
            proba = dec[-1,:, :].softmax(dim=-1)

            # sampling based on output probability distribution
            x = torch.multinomial(proba, 1).view(-1)

            x[is_end] = self.agent.voc_trg.tk2ix['_']
            is_end |= x == self.agent.voc_trg.tk2ix['EOS']
            out[:, src.size(1) + step] = x
            if is_end.all(): break
        return out[:, self.agent.voc_trg.max_len:].detach()

    def policy_gradient(self, loader, progress=None):
        net = nn.DataParallel(self.agent, device_ids=self.devices)
        total_steps = len(loader)
        step_idx = 0
        for src, trg in loader:
            src, trg = src.to(self.device), trg.to(self.device)
            self.optim.zero_grad()
            smiles = [self.agent.voc_trg.decode(s, is_tk=False) for s in trg]
            frags = [self.agent.voc_trg.decode(s, is_tk=False) for s in src]
            reward = self.env.getRewards(smiles, self.scheme, frags=frags)
            reward = torch.Tensor(reward).to(src.device)
            loss = net(src, trg) * reward
            if progress:
                progress.saveProgress(step_idx, None, total_steps, None)
                progress.savePerformanceInfo(step_idx, None, loss.mean().item())
            loss = -loss.mean()
            loss.backward()
            self.optim.step()
            del loss
            step_idx += 1
            
    def sample_input(self, loader, is_test=False):
        
        """
        Samples n_samples molecule-fargement pairs from the original input loader. 
        
        Arguments:
            loader                   : torch dataloader
            is_test (bool), opt      : if true, reduced sample size and increased batch size
        Returns:
            loader                   
        """
        
        encoded_in = torch.cat([batch[0] for batch in loader], 0)
        encoded_out = torch.cat([batch[1] for batch in loader], 0)
        
        n_pairs = encoded_in.shape[0]                
        n_samples = int(self.nSamples * 0.2) if is_test else self.nSamples     
        batch_size = self.batchSize * 10 if is_test else self.batchSize * 4
                
        if n_pairs > n_samples:
        
            logger.info(f"{n_samples} fragments-molecule pairs were sampled at random from original {n_pairs} pairs for {'validation' if is_test else 'training'}")
            sample_idx = torch.tensor(random.sample([ i for i in range(n_pairs)], n_samples))
            samples = [ torch.index_select(encoded_in, 0, sample_idx), torch.index_select(encoded_out, 0, sample_idx) ]
            loader = DataLoader(samples, batch_size=batch_size, drop_last=False, shuffle=True)
            
        return loader

    def fit(self, train_loader, valid_loader=None, epochs=1000, monitor=None):
        self.bestState = deepcopy(self.state_dict())
        monitor.saveModel(self)
        best_score = 0
        last_it = -1
        n_iters = 1 if self.crover is None else 10
        net = nn.DataParallel(self, device_ids=self.devices)
        srcs, trgs = [], []
        for it in range(n_iters):
            last_save = -1
            for epoch in range(epochs):
                t0 = time.time()
                
                
                if self.nSamples > 0:
                    train_loader = self.sample_input(train_loader)
                    valid_loader = self.sample_input(valid_loader, is_test=True)

                logger.info('\n----------\nITERATION %d\nEPOCH %d\n----------' % (it, epoch))
                for i, (ix, src) in enumerate(tqdm(train_loader)):
                    with torch.no_grad():
                        # frag = data_loader.dataset.index[ix]
                        trg = net(src.to(self.device))
                        trgs.append(trg.detach().cpu())
                        srcs.append(src.detach().cpu())

                trgs = torch.cat(trgs, dim=0)
                srcs = torch.cat(srcs, dim=0)

                dataset = TensorDataset(srcs, trgs)
                loader = DataLoader(dataset, batch_size=self.batchSize, shuffle=True, drop_last=True)
                self.policy_gradient(loader, progress=monitor)
                srcs, trgs = [], []

                frags, smiles, scores = self.agent.evaluate(valid_loader, repeat=self.repeat, method=self.env)
                desire = scores.DESIRE.sum() / len(smiles)
                score = scores[self.env.getScorerKeys()].values.mean()
                valid = scores.VALID.mean()

                t1 = time.time()
                logger.info(f"Epoch: {epoch} Av. Clipped Score: {score:.4f} Valid: {valid:.4f} Desire: {desire:.4f} Time: {t1-t0:.1f}s")  

                smiles_scores = []
                for i, smile in enumerate(smiles):
                    score = "\t".join(['%.3f' % s for s in scores.values[i]])
                    logger.debug('%s\t%s\t%s\n' % (score, frags[i], smile))
                    smiles_scores.append((smile, score))

                if best_score < desire:
                    monitor.saveModel(self)
                    self.bestState = deepcopy(self.state_dict())
                    best_score = desire
                    last_save = epoch
                    last_it = it
                monitor.savePerformanceInfo(None, epoch, None, score=score, valid=valid, desire=desire, smiles_scores=smiles_scores)
                monitor.saveProgress(None, epoch, None, epochs)
                monitor.endStep(None, epoch)
                if epoch - last_save > 50: break
                if self.crover is not None:
                    self.agent.load_state_dict(self.bestState)
                    self.crover.load_state_dict(self.bestState)
            if it - last_it > 1: break
        monitor.close()
        torch.cuda.empty_cache()


class PGLearner(Explorer, ABC):
    """ Reinforcement learning framework with policy gradient. This class is the base structure for the
        drugex v1 and v2 policy gradient-based  deep reinforcement learning models.
 
    Arguments:
 
        agent (models.Generator): The agent which generates the desired molecules
 
        env (utils.Env): The environment which provides the reward and judge
                                 if the generated molecule is valid and desired.
 
        prior: The auxiliary model which is defined differently in each methods.
    """
    def __init__(self, agent, env=None, mutate=None, crover=None, memory=None, mean_func='geometric', batch_size=128, epsilon=1e-3,
                 sigma=0.0, scheme='PR', repeat=1, n_samples=-1):
        super().__init__(agent, env, mutate, crover, batch_size, epsilon, sigma, scheme, n_samples, repeat)
        self.replay = 10
        self.n_samples = 128  # * 8
        self.penalty = 0
        self.out = None
        self.memory = memory
        # mean_func: which function to use for averaging: 'arithmetic' or 'geometric'
        self.mean_func = mean_func
 
    @abstractmethod
    def policy_gradient(self, smiles=None, seqs=None, memory=None):
        pass
 
    def fit(self, train_loader, valid_loader=None, monitor=None, epochs=1000):
        best = 0
        last_save = 0
        log = open(self.out + '.log', 'w')
        for epoch in range(1000):
            logger.info('\n----------\nEPOCH %d\n----------' % epoch)
            self.policy_gradient()
            smiles, scores = self.agent.evaluate(self.n_samples, method=self.env, drop_duplicates=True)
 
            desire = (scores.DESIRE).sum() / self.n_samples
            score = scores[self.env.getScorerKeys()].values.mean()
            valid = scores.VALID.mean()
 
            if best <= score:
                torch.save(self.agent.state_dict(), self.out + '.pkg')
                best = score
                last_save = epoch
 
            logger.info("Epoch: %d average: %.4f valid: %.4f desired: %.4f" %
                  (epoch, score, valid, desire), file=log)
            for i, smile in enumerate(smiles):
                score = "\t".join(['%0.3f' % s for s in scores.values[i]])
                print('%s\t%s' % (score, smile), file=log)
            if epoch - last_save > 50:
                break
        for param_group in self.agent.optim.param_groups:
            param_group['lr'] *= (1 - 0.01)
        log.close()
 
 
class SmilesExplorerNoFrag(PGLearner):
    """ DrugEx algorithm (version 2.0)
 
    Reference: Liu, X., Ye, K., van Vlijmen, H.W.T. et al. DrugEx v2: De Novo Design of Drug Molecule by
               Pareto-based Multi-Objective Reinforcement Learning in Polypharmacology.
               J Cheminform (2021). https://doi.org/10.1186/s13321-019-0355-6
 
    Arguments:
 
        agent (models.Generator): The agent network which is constructed by deep learning model
                                   and generates the desired molecules.
 
        env (utils.Env): The environment which provides the reward and judge
                                 if the genrated molecule is valid and desired.
 
        mutate (models.Generator): The pre-trained network which is constructed by deep learning model
                                   and ensure the agent to explore the approriate chemical space.
    """
    def __init__(self, agent, env, mutate=None, crover=None, mean_func='geometric', memory=None, batch_size=128, epsilon=0.1, sigma=0.0, scheme='PR', repeat=1, n_samples=-1):
        super(SmilesExplorerNoFrag, self).__init__(agent, env, mutate, crover, memory=memory, mean_func=mean_func, batch_size=batch_size, epsilon=epsilon, sigma=sigma, scheme=scheme, repeat=repeat, n_samples=n_samples)
        self.bestState = None
 
    def forward(self, crover=None, memory=None, epsilon=None):
        seqs = []
        #start = time.time()
        for _ in range(self.replay):
            seq = self.agent.evolve(self.batchSize, epsilon=epsilon, crover=crover, mutate=self.mutate)
            seqs.append(seq)
        #t1 = time.time()
        seqs = torch.cat(seqs, dim=0)
        if memory is not None:
            mems = [memory, seqs]
            seqs = torch.cat(mems)
        smiles = np.array([self.agent.voc.decode(s, is_tk = False) for s in seqs])
        # smiles = np.array(utils.canonicalize_list(smiles))
        ix = utils.unique(np.array([[s] for s in smiles]))
        smiles = smiles[ix]
        seqs = seqs[torch.LongTensor(ix).to(self.device)]
        return smiles, seqs
   
    def policy_gradient(self, smiles=None, seqs=None, memory=None, progress=None):
        # function need to get smiles
        scores = self.env.getRewards(smiles, self.scheme, frags=None)
        if memory is not None:
            scores[:len(memory), 0] = 1
            ix = scores[:, 0].argsort()[-self.batchSize * 4:]
            seqs, scores = seqs[ix, :], scores[ix, :]
        #t2 = time.time()
        ds = TensorDataset(seqs, torch.Tensor(scores).to(self.device))
        loader = DataLoader(ds, batch_size=self.n_samples, shuffle=True)
 
        # updating loss is done in rnn.py
        self.agent.PGLoss(loader, progress=progress)
        #t3 = time.time()
        #print(t1 - start, t2-t1, t3-t2)
 
    def fit(self, train_loader, valid_loader=None, monitor=None, epochs=1000):
        monitor.saveModel(self)
        self.bestState = deepcopy(self.state_dict())
        best = 0
        last_smiles = []
        last_scores = []
        interval = 250
        last_save = -1
        ## add self.epoch
        for epoch in range(epochs):
            if epoch % 50 == 0: logger.info('\n----------\nEPOCH %d\n----------' % epoch)
            if epoch < interval and self.memory is not None:
                smiles, seqs = self.forward(crover=None, memory=self.memory, epsilon=1e-1)
                self.policy_gradient(smiles, seqs, memory=self.memory, progress=monitor)
            else:
                smiles, seqs = self.forward(crover=self.crover, epsilon=self.epsilon)
                self.policy_gradient(smiles, seqs, progress=monitor)
            smiles, scores = self.agent.evaluate(self.n_samples, method=self.env, drop_duplicates=True)
 
            desire = (scores.DESIRE).sum() / self.n_samples
            if self.mean_func == 'arithmetic':
                score = scores[self.env.getScorerKeys()].values.sum() / self.n_samples / len(self.env.getScorerKeys())
            else:
                score = scores[self.env.getScorerKeys()].values.prod(axis=1) ** (1.0 / len(self.env.getScorerKeys()))
                score = score.sum() / self.n_samples
            valid = scores.VALID.sum() / self.n_samples
 
            logger.info("Epoch: %d average: %.4f valid: %.4f desired: %.4f" %
                  (epoch, score, valid, desire))
            monitor.savePerformanceInfo(None, epoch, None, score=score, valid=valid, desire=desire, smiles_scores=[smiles, scores])
            if best < score:
                monitor.saveModel(self)
                self.bestState = deepcopy(self.state_dict())
                best = score
                last_smiles = smiles
                last_scores = scores
                last_save = epoch
 
            if epoch % interval == 0 and epoch != 0:
                for i, smile in enumerate(last_smiles):
                    score = "\t".join(['%.3f' % s for s in last_scores.values[i]])
                    logger.info('%s\t%s' % (score, smile))
                self.agent.load_state_dict(self.bestState)
                self.crover.load_state_dict(self.bestState)
            monitor.saveProgress(None, epoch, None, epochs)
            monitor.endStep(None, epoch)
            if epoch - last_save > interval: break
        logger.info('End time reinforcement learning: %s \n' % time.strftime('%d-%m-%y %H:%M:%S', time.localtime()))
        monitor.close()<|MERGE_RESOLUTION|>--- conflicted
+++ resolved
@@ -287,11 +287,8 @@
 
 
 class SmilesExplorer(Explorer):
-<<<<<<< HEAD
-    def __init__(self, agent, env=None, crover=None, mutate=None, batch_size=128, epsilon=0.1, sigma=0.0, scheme='PR', repeat=1, optim=None, n_samples=-1):
-=======
+
     def __init__(self, agent, env=None, crover=None, mutate=None, batch_size=128, epsilon=0.1, sigma=0.0, scheme='PR', repeat=1, n_samples=-1, optim=None):
->>>>>>> f89c17cd
         super(SmilesExplorer, self).__init__(agent, env, mutate, crover, batch_size, epsilon, sigma, scheme, n_samples, repeat)
         self.optim = utils.ScheduledOptim(
             Adam(self.parameters(), betas=(0.9, 0.98), eps=1e-9), 1.0, 512) if not optim else optim
@@ -387,8 +384,7 @@
             last_save = -1
             for epoch in range(epochs):
                 t0 = time.time()
-                
-                
+
                 if self.nSamples > 0:
                     train_loader = self.sample_input(train_loader)
                     valid_loader = self.sample_input(valid_loader, is_test=True)
