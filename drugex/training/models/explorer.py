#!/usr/bin/env python
from abc import ABC, abstractmethod
from copy import deepcopy

import random
import torch
from torch import nn
from torch.optim import Adam
from drugex import utils, DEFAULT_DEVICE, DEFAULT_GPUS
import time
from torch.utils.data import DataLoader, TensorDataset
from tqdm import tqdm
import numpy as np

from drugex.logs import logger
from drugex.training.interfaces import Explorer
from drugex.training.monitors import NullMonitor


class GraphExplorer(Explorer):
    """
    Graph-based `Explorer` to optimize a  graph-based agent with the given `Environment`.
    """

    def __init__(self, agent, env, mutate=None, crover=None, batch_size=128, epsilon=0.1, sigma=0.0, repeat=1, n_samples=-1, optim=None, device=DEFAULT_DEVICE, use_gpus=DEFAULT_GPUS, no_multifrag_smiles=True):
        super(GraphExplorer, self).__init__(agent, env, mutate, crover, batch_size, epsilon, sigma, n_samples, repeat, device=device, use_gpus=use_gpus)
        self.voc_trg = agent.voc_trg
        self.bestState = None
        self.optim = utils.ScheduledOptim(
            Adam(self.parameters(), betas=(0.9, 0.98), eps=1e-9), 1.0, 512) if not optim else optim
        # self.optim = optim.Adam(self.parameters(), lr=1e-5)
        self.no_multifrag_smiles = no_multifrag_smiles

    def forward(self, src):
        rand = torch.rand(1)
        if self.epsilon < rand <= 0.5 and self.crover is not None:
            net = self.crover
        elif rand < self.epsilon and self.mutate is not None:
            net = self.mutate
        else:
            net = self.agent
        is_end = torch.zeros(len(src)).bool().to(src.device)
        exists = torch.zeros(len(src), net.n_grows, net.n_grows).long().to(src.device)
        vals_max = torch.zeros(len(src), net.n_grows).long().to(src.device)
        frg_ids = torch.zeros(len(src), net.n_grows).long().to(src.device)
        order = torch.LongTensor(range(len(src))).to(src.device)
        curr = torch.zeros(len(src)).long().to(src.device) - 1
        blank = torch.LongTensor(len(src)).to(src.device).fill_(net.voc_trg.tk2ix['*'])
        single = torch.ones(len(src)).long().to(src.device)
        voc_mask = net.voc_trg.masks.to(src.device)
        for step in range(1, net.n_grows):
            if is_end.all():
                src[:, step, :] = 0
                continue
            data = src[:, :step, :]
            triu = utils.tri_mask(data[:, :, 0])
            emb = net.emb_word(data[:, :, 3] + data[:, :, 0] * 4)
            emb += net.emb_site(data[:, :, 1] * net.n_grows + data[:, :, 2])
            dec = net.attn(emb.transpose(0, 1), attn_mask=triu)
            dec = dec[-1, :, :]

            grow = src[:, step, 4] == 0
            mask = voc_mask.repeat(len(src), 1) < 0
            if step <= 2:
                mask[:, -1] = True
            else:
                judge = (vals_rom == 0) | (exists[order, curr, :] != 0)
                judge[order, curr] = True
                judge = judge.all(dim=1) | (vals_rom[order, curr] == 0)
                mask[judge, -1] = True
            mask[:, 1] = True
            mask[is_end, 1:] = True
            out_atom = net.prj_atom(dec).softmax(dim=-1)
            atom = out_atom.masked_fill(mask, 0).multinomial(1).view(-1)
            src[grow, step, 0] = atom[grow]
            atom = src[:, step, 0]
            is_end |= (atom == 0) & grow
            num = (vals_max > 0).sum(dim=1)
            vals_max[order, num] = voc_mask[atom]
            vals_rom = vals_max - exists.sum(dim=1)

            bud = atom != net.voc_trg.tk2ix['*']
            curr += bud
            curr[is_end] = 0
            src[:, step, 1] = curr
            exist = exists[order, curr, :] != 0

            mask = torch.zeros(len(src), 4).bool().to(src.device)
            for i in range(1, 4):
                judge = (vals_rom < i) | exist
                judge[order, curr] = True
                mask[:, i] = judge.all(dim=1) | (vals_rom[order, curr] < i)
            mask[:, 0] = False if step == 1 else True
            mask[is_end, 0] = False
            mask[is_end, 1:] = True

            atom_emb = net.emb_atom(atom)
            dec = net.rnn(atom_emb, dec)
            out_bond = net.prj_bond(dec).softmax(dim=-1)
            try:
                bond = out_bond.masked_fill(mask, 0).multinomial(1).view(-1)
            except Exception as e:
                raise
            src[grow, step, 3] = bond[grow]
            bond = src[:, step, 3]

            mask = (vals_max == 0) | exist | (vals_rom < bond.unsqueeze(-1))
            mask[order, curr] = True
            if step <= 2:
                mask[:, 0] = False
            mask[is_end, 0] = False
            mask[is_end, 1:] = True
            word_emb = net.emb_word(atom * 4 + bond)
            dec = net.rnn(word_emb, dec)
            prev_out = net.prj_loci(dec).softmax(dim=-1)
            prev = prev_out.masked_fill(mask, 0).multinomial(1).view(-1)
            src[grow, step, 2] = prev[grow]
            prev = src[:, step, 2]

            for i in range(len(src)):
                if not grow[i]:
                    frg_ids[i, curr[i]] = src[i, step, -1]
                elif bud[i]:
                    frg_ids[i, curr[i]] = frg_ids[i, prev[i]]
                obj = frg_ids[i, curr[i]].clone()
                ix = frg_ids[i, :] == frg_ids[i, prev[i]]
                frg_ids[i, ix] = obj
            exists[order, curr, prev] = bond
            exists[order, prev, curr] = bond
            vals_rom = vals_max - exists.sum(dim=1)
            is_end |= (vals_rom == 0).all(dim=1)

        # The part of connecting
        src[:, -net.n_frags, 1:] = 0
        src[:, -net.n_frags, 0] = net.voc_trg.tk2ix['GO']
        is_end = torch.zeros(len(src)).bool().to(src.device)
        for step in range(net.n_grows + 1, net.voc_trg.max_len):
            data = src[:, :step, :]
            triu = utils.tri_mask(data[:, :, 0])
            emb = net.emb_word(data[:, :, 3] + data[:, :, 0] * 4)
            emb += net.emb_site(data[:, :, 1] * net.n_grows + data[:, :, 2])
            dec = net.attn(emb.transpose(0, 1), attn_mask=triu)

            vals_rom = vals_max - exists.sum(dim=1)
            frgs_rom = torch.zeros(len(src), 8).long().to(src.device)
            for i in range(1, 8):
                ix = frg_ids != i
                rom = vals_rom.clone()
                rom[ix] = 0
                frgs_rom[:, i] = rom.sum(dim=1)
            is_end |= (vals_rom == 0).all(dim=1)
            is_end |= (frgs_rom != 0).sum(dim=1) <= 1
            mask = (vals_rom < 1) | (vals_max == 0)
            mask[is_end, 0] = False
            atom_emb = net.emb_word(blank * 4 + single)
            dec = net.rnn(atom_emb, dec[-1, :, :])
            out_prev = net.prj_loci(dec).softmax(dim=-1)
            prev = out_prev.masked_fill(mask, 0).multinomial(1).view(-1)

            same = frg_ids == frg_ids[order, prev].view(-1, 1)
            exist = exists[order, prev] != 0
            mask = (vals_rom < 1) | exist | (vals_max == 0) | same
            mask[is_end, 0] = False
            prev_emb = net.emb_loci(prev)
            dec = net.rnn(prev_emb, dec)
            out_curr = net.prj_loci(dec).softmax(dim=-1)
            curr = out_curr.masked_fill(mask, 0).multinomial(1).view(-1)

            src[:, step, 3] = single
            src[:, step, 2] = prev
            src[:, step, 1] = curr
            src[:, step, 0] = blank
            src[is_end, step, :] = 0

            for i in range(len(src)):
                obj = frg_ids[i, curr[i]].clone()
                ix = frg_ids[i, :] == frg_ids[i, prev[i]]
                frg_ids[i, ix] = obj
            exists[order, src[:, step, 1], src[:, step, 2]] = src[:, step, 3]
            exists[order, src[:, step, 2], src[:, step, 1]] = src[:, step, 3]
        return src

    def policy_gradient(self, loader, monitor=None):
        monitor = monitor if monitor else NullMonitor()
        net = nn.DataParallel(self.agent, device_ids=self.gpus)
        total_steps = len(loader)
        for step_idx, src in enumerate(loader):
            monitor.saveProgress(step_idx, None, total_steps, None)
            src = src.to(self.device)
            frags, smiles = self.voc_trg.decode(src)
            reward = self.env.getRewards(smiles, frags=frags)
            if self.no_multifrag_smiles:
                reward = [r if s.count('.') == 0 else [0] for s,r in zip(smiles, reward)]
            reward = torch.Tensor(reward).to(src.device)
            self.optim.zero_grad()
            loss = net(src, is_train=True)
            loss = sum(loss).squeeze(dim=-1) * reward
            loss = -loss.mean()
            loss.backward()
            monitor.savePerformanceInfo(step_idx, None, loss.item())
            self.optim.step()
            del loss
            
    def sample_input(self, loader, is_test=False):
        
        """
        Samples n_samples molecule-fargement pairs from the original input loader. 
        
        Arguments:
            loader                   : torch dataloader
            is_test (bool), opt      : if true, reduced sample size and increased batch size
        Returns:
            loader                   
        """

        encoded_pairs = torch.cat([batch for batch in loader], 0)
        n_pairs = encoded_pairs.shape[0]                
        n_samples = int(self.nSamples * 0.2) if is_test else self.nSamples     
        batch_size = self.batchSize * 10 if is_test else self.batchSize * 4
        
        if n_pairs > n_samples:
        
            logger.info('{} fragments-molecule pairs were sampled at random from original {} pairs for {}'.format(n_samples, n_pairs, 'validation' if is_test else 'training'))
            samples = encoded_pairs[torch.randint(n_pairs, (n_samples,))]
            loader = DataLoader(samples, batch_size=batch_size, drop_last=False, shuffle=True)
            
        return loader
        

    def fit(self, train_loader, valid_loader=None, epochs=1000, patience=50, monitor=None):
        monitor = monitor if monitor else NullMonitor()
        max_desired_ratio = 0
        self.bestState = deepcopy(self.agent.state_dict())
        monitor.saveModel(self.agent)
        last_it = -1
        n_iters = 1 if self.crover is None else 10
        net = nn.DataParallel(self, device_ids=self.gpus)
        trgs = []
        logger.info(' ')
        for it in range(n_iters):
            last_save = -1
            if n_iters > 1:
                logger.info('\n----------\nITERATION %d/%d\n----------' % (it, n_iters))
            for epoch in tqdm(range(epochs)):
                epoch += 1
                t0 = time.time()
                              
                if self.nSamples > 0:
                    if epoch == 1:
                        train_loader_original = train_loader
                        valid_loader_original = valid_loader
                    train_loader = self.sample_input(train_loader_original)
                    valid_loader = self.sample_input(valid_loader_original, is_test=True)

                for i, src in enumerate(tqdm(train_loader, desc='Batch')):
                    # trgs.append(src.detach().cpu())
                    with torch.no_grad():
                        trg = net(src.to(self.device))
                        trgs.append(trg.detach().cpu())
                trgs = torch.cat(trgs, dim=0)
                loader = DataLoader(trgs, batch_size=self.batchSize, shuffle=True, drop_last=False)
                self.policy_gradient(loader, monitor=monitor)
                trgs = []

<<<<<<< HEAD
                frags, smiles, scores = self.agent.evaluate(valid_loader, repeat=self.repeat, method=self.env)
                desired_ratio = scores.DESIRE.sum() / len(smiles)
                mean_score = scores[self.env.getScorerKeys()].values.mean()
                valid_ratio = scores.VALID.sum() / len(smiles)
                unique_ratio = len(set(smiles)) / len(smiles)
=======
                frags, smiles, scores = self.agent.evaluate(valid_loader, repeat=self.repeat, method=self.env, no_multifrag_smiles=self.no_multifrag_smiles)
                desire = scores.DESIRE.sum() / len(smiles)
                score = scores[self.env.getScorerKeys()].values.mean()
                valid = scores.VALID.sum() / len(smiles)
                unique = len(set(smiles)) / len(smiles)
>>>>>>> 5ba397a5

                t1 = time.time()
                logger.info(f"Epoch: {epoch}  Score: {mean_score:.4f} Valid: {valid_ratio:.4f} Desire: {desired_ratio:.4f} Unique: {unique_ratio:.4f} Time: {t1-t0:.1f}s")   
        
                if max_desired_ratio < desired_ratio: 
                    monitor.saveModel(self.agent)
                    self.bestState = deepcopy(self.agent.state_dict())
                    max_desired_ratio = desired_ratio
                    last_save = epoch
                    last_it = it
                    logger.info(f"Model saved at epoch {epoch}")

                smiles_scores = []
                smiles_scores_key = ['Smiles'] + list(scores.columns) + ['Frag']
                for i, smile in enumerate(smiles):
                    smiles_scores.append((smile, *scores.values[i], frags[i]))

                monitor.savePerformanceInfo(None, epoch, None, score=mean_score, valid_ratio=valid_ratio, desire_ratio=desired_ratio, unique_ratio=unique_ratio, smiles_scores=smiles_scores, smiles_scores_key=smiles_scores_key)
                monitor.saveProgress(None, epoch, None, epochs)
                monitor.endStep(None, epoch)

                if epoch - last_save > patience: break

            if self.crover is not None:
                self.agent.load_state_dict(self.bestState)
                self.crover.load_state_dict(self.bestState)
            if it - last_it > 1: break

        torch.cuda.empty_cache()
        monitor.close()


class SmilesExplorer(Explorer):
    """
    Smiles-based `Explorer` to optimize a  graph-based agent with the given `Environment`.
    """

    def __init__(self, agent, env=None, crover=None, mutate=None, batch_size=128, epsilon=0.1, sigma=0.0, repeat=1, n_samples=-1, optim=None, device=DEFAULT_DEVICE, use_gpus=DEFAULT_GPUS, no_multifrag_smiles=True):
        super(SmilesExplorer, self).__init__(agent, env, mutate, crover, batch_size, epsilon, sigma, n_samples, repeat, device=device, use_gpus=use_gpus)
        self.optim = utils.ScheduledOptim(
            Adam(self.parameters(), betas=(0.9, 0.98), eps=1e-9), 1.0, 512) if not optim else optim
        self.bestState = None
        # self.optim = optim.Adam(self.parameters(), lr=1e-5)
        self.no_multifrag_smiles = no_multifrag_smiles

    def forward(self, src):
        seq_len = self.agent.voc_trg.max_len + self.agent.voc_trg.max_len
        out = torch.zeros(len(src), seq_len).long().to(self.device)
        out[:, :src.size(1)] = src
        is_end = torch.zeros(len(src)).bool().to(self.device)

        for step in range(self.agent.voc_trg.max_len):  # decode up to max length
            sub = out[:, :src.size(1) + step]
            key_mask = utils.pad_mask(sub, self.agent.pad_idx)
            atn_mask = utils.tri_mask(sub)
            rand = torch.rand(1)
            if self.epsilon < rand <= 0.5 and self.crover is not None:
                dec = self.crover.gpt2(sub.transpose(0, 1), key_mask=key_mask, atn_mask=atn_mask)
            elif rand < self.epsilon and self.mutate is not None:
                dec = self.mutate.gpt2(sub.transpose(0, 1), key_mask=key_mask, atn_mask=atn_mask)
            else:
                dec = self.agent.gpt2(sub.transpose(0, 1), key_mask=key_mask, atn_mask=atn_mask)
            proba = dec[-1,:, :].softmax(dim=-1)

            # sampling based on output probability distribution
            x = torch.multinomial(proba, 1).view(-1)

            x[is_end] = self.agent.voc_trg.tk2ix['_']
            is_end |= x == self.agent.voc_trg.tk2ix['EOS']
            out[:, src.size(1) + step] = x
            if is_end.all(): break
        return out[:, self.agent.voc_trg.max_len:].detach()

    def policy_gradient(self, loader, no_multifrag_smiles=True, monitor=None):
        monitor = monitor if monitor else NullMonitor()
        net = nn.DataParallel(self.agent, device_ids=self.gpus)
        total_steps = len(loader)
        step_idx = 0
        for src, trg in loader:
            src, trg = src.to(self.device), trg.to(self.device)
            self.optim.zero_grad()
            smiles = [self.agent.voc_trg.decode(s, is_tk=False) for s in trg]
            frags = [self.agent.voc_trg.decode(s, is_tk=False) for s in src]
            reward = self.env.getRewards(smiles, frags=frags)
            if self.no_multifrag_smiles:
                reward = [r if s.count('.') == 0 else [0] for s,r in zip(smiles, reward)]
            reward = torch.Tensor(reward).to(src.device)
            loss = net(src, trg) * reward
            loss = -loss.mean()
            monitor.saveProgress(step_idx, None, total_steps, None)
            monitor.savePerformanceInfo(step_idx, None, loss.item())
            loss.backward()
            self.optim.step()
            del loss
            step_idx += 1
            
    def sample_input(self, loader, is_test=False):
        
        """
        Samples n_samples molecule-fargement pairs from the original input loader. 
        
        Arguments:
            loader                   : torch dataloader
            is_test (bool), opt      : if true, reduced sample size and increased batch size
        Returns:
            loader                   
        """
        
        encoded_in = torch.cat([batch[0] for batch in loader], 0)
        encoded_out = torch.cat([batch[1] for batch in loader], 0)
        
        n_pairs = encoded_in.shape[0]                
        n_samples = int(self.nSamples * 0.2) if is_test else self.nSamples     
        batch_size = self.batchSize * 10 if is_test else self.batchSize * 4
                
        if n_pairs > n_samples:
        
            logger.info(f"{n_samples} fragments-molecule pairs were sampled at random from original {n_pairs} pairs for {'validation' if is_test else 'training'}")
            sample_idx = torch.tensor(random.sample([ i for i in range(n_pairs)], n_samples))
            samples = [ torch.index_select(encoded_in, 0, sample_idx), torch.index_select(encoded_out, 0, sample_idx) ]
            loader = DataLoader(samples, batch_size=batch_size, drop_last=False, shuffle=True)
            
        return loader

    def fit(self, train_loader, valid_loader=None, epochs=1000, patience=50, monitor=None):
        self.bestState = deepcopy(self.agent.state_dict())
        monitor.saveModel(self.agent)
        max_desired_ratio = 0
        last_it = -1
        n_iters = 1 if self.crover is None else 10
        net = nn.DataParallel(self, device_ids=self.gpus)
        srcs, trgs = [], []
        for it in range(n_iters):
            last_save = -1
            for epoch in tqdm(range(epochs), desc='Epoch'):
                epoch += 1
                t0 = time.time()

                if self.nSamples > 0:
                    if epoch == 1:
                        train_loader_original = train_loader
                        valid_loader_original = valid_loader
                    train_loader = self.sample_input(train_loader_original)
                    valid_loader = self.sample_input(valid_loader_original, is_test=True)

                for i, (ix, src) in enumerate(tqdm(train_loader, desc='Batch')):
                    with torch.no_grad():
                        # frag = data_loader.dataset.index[ix]
                        trg = net(src.to(self.device))
                        trgs.append(trg.detach().cpu())
                        srcs.append(src.detach().cpu())

                trgs = torch.cat(trgs, dim=0)
                srcs = torch.cat(srcs, dim=0)

                dataset = TensorDataset(srcs, trgs)
                loader = DataLoader(dataset, batch_size=self.batchSize, shuffle=True, drop_last=False)
                self.policy_gradient(loader, no_multifrag_smiles=self.no_multifrag_smiles, monitor=monitor)
                srcs, trgs = [], []

<<<<<<< HEAD
                frags, smiles, scores = self.agent.evaluate(valid_loader, repeat=self.repeat, method=self.env)
                desired_ratio = scores.DESIRE.sum() / len(smiles)
                mean_score = scores[self.env.getScorerKeys()].values.mean()
                valid_ratio = scores.VALID.sum() / len(smiles)
                unique_ratio = len(set(smiles)) / len(smiles)
=======
                frags, smiles, scores = self.agent.evaluate(valid_loader, repeat=self.repeat, method=self.env, no_multifrag_smiles=self.no_multifrag_smiles)
                desire = scores.DESIRE.sum() / len(smiles)
                score = scores[self.env.getScorerKeys()].values.mean()
                valid = scores.VALID.sum() / len(smiles)
                unique = len(set(smiles)) / len(smiles)
>>>>>>> 5ba397a5

                t1 = time.time()
                logger.info(f"Epoch: {epoch}  Score: {mean_score:.4f} Valid: {valid_ratio:.4f} Desire: {desired_ratio:.4f} Unique: {unique_ratio:.4f} Time: {t1-t0:.1f}s")   

                smiles_scores = []
                smiles_scores_key = ['Smiles'] + list(scores.columns) + ['Frag']
                for i, smile in enumerate(smiles):
                    smiles_scores.append((smile, *scores.values[i], frags[i]))
        
                if max_desired_ratio < desired_ratio:
                    monitor.saveModel(self.agent)
                    self.bestState = deepcopy(self.agent.state_dict())
                    max_desired_ratio = desired_ratio
                    last_save = epoch
                    last_it = it
                    logger.info(f"Model saved at epoch {epoch}")

                monitor.savePerformanceInfo(None, epoch, None, score=mean_score, valid_ratio=valid_ratio, desire_ratio=desired_ratio, unique_ratio=unique_ratio, smiles_scores=smiles_scores, smiles_scores_key=smiles_scores_key)
                monitor.saveProgress(None, epoch, None, epochs)
                monitor.endStep(None, epoch)

                if epoch - last_save > patience: break
                
                if self.crover is not None:
                    self.agent.load_state_dict(self.bestState)
                    self.crover.load_state_dict(self.bestState)
            if it - last_it > 1: break
        
        monitor.close()
        torch.cuda.empty_cache()


class PGLearner(Explorer, ABC):
    """ Reinforcement learning framework with policy gradient. This class is the base structure for the
        drugex v1 and v2 policy gradient-based  deep reinforcement learning models.
 
    Arguments:
 
        agent (models.Generator): The agent which generates the desired molecules
 
        env (utils.Env): The environment which provides the reward and judge
                                 if the generated molecule is valid and desired.
 
        prior: The auxiliary model which is defined differently in each methods.
    """
    def __init__(self, agent, env=None, mutate=None, crover=None, memory=None, mean_func='geometric', batch_size=128, epsilon=1e-3,
                 sigma=0.0, repeat=1, n_samples=-1, device=DEFAULT_DEVICE, use_gpus=DEFAULT_GPUS):
        super().__init__(agent, env, mutate, crover, batch_size, epsilon, sigma, n_samples, repeat, device=device, use_gpus=use_gpus)
        self.replay = 10
        self.n_samples = 128  # * 8
        self.penalty = 0
        self.out = None
        self.memory = memory
        # mean_func: which function to use for averaging: 'arithmetic' or 'geometric'
        self.mean_func = mean_func
 
    @abstractmethod
    def policy_gradient(self, smiles=None, seqs=None, memory=None):
        pass
 
    def fit(self, train_loader, valid_loader=None, monitor=None, epochs=1000, no_multifrag_smiles=True):
        best = 0
        last_save = 0
        log = open(self.out + '.log', 'w')
        for epoch in range(1000):
            logger.info('\n----------\nEPOCH %d\n----------' % epoch)
            self.policy_gradient()
            smiles, scores = self.agent.evaluate(self.n_samples, method=self.env, drop_duplicates=True, no_multifrag_smiles=no_multifrag_smiles)
 
            desire = (scores.DESIRE).sum() / self.n_samples
            score = scores[self.env.getScorerKeys()].values.mean()
            valid = scores.VALID.mean()
 
            if best <= score:
                torch.save(self.agent.state_dict(), self.out + '.pkg')
                best = score
                last_save = epoch
 
            logger.info("Epoch: %d average: %.4f valid: %.4f desired: %.4f" %
                  (epoch, score, valid, desire), file=log)
            for i, smile in enumerate(smiles):
                score = "\t".join(['%0.3f' % s for s in scores.values[i]])
                print('%s\t%s' % (score, smile), file=log)
            if epoch - last_save > 50:
                break
        for param_group in self.agent.optim.param_groups:
            param_group['lr'] *= (1 - 0.01)
        log.close()
 
 
class SmilesExplorerNoFrag(PGLearner):
    """ DrugEx algorithm (version 2.0)
 
    Reference: Liu, X., Ye, K., van Vlijmen, H.W.T. et al. DrugEx v2: De Novo Design of Drug Molecule by
               Pareto-based Multi-Objective Reinforcement Learning in Polypharmacology.
               J Cheminform (2021). https://doi.org/10.1186/s13321-019-0355-6
 
    Arguments:
 
        agent (models.Generator): The agent network which is constructed by deep learning model
                                   and generates the desired molecules.
 
        env (utils.Env): The environment which provides the reward and judge
                                 if the genrated molecule is valid and desired.
 
        mutate (models.Generator): The pre-trained network which is constructed by deep learning model
                                   and ensure the agent to explore the approriate chemical space.
    """
    def __init__(self, agent, env, mutate=None, crover=None, mean_func='geometric', memory=None, batch_size=128, epsilon=0.1, sigma=0.0, repeat=1, n_samples=-1, device=DEFAULT_DEVICE, use_gpus=DEFAULT_GPUS):
        super(SmilesExplorerNoFrag, self).__init__(agent, env, mutate, crover, memory=memory, mean_func=mean_func, batch_size=batch_size, epsilon=epsilon, sigma=sigma, repeat=repeat, n_samples=n_samples, device=device, use_gpus=use_gpus)
        self.bestState = None
 
    def forward(self, crover=None, memory=None, epsilon=None):
        seqs = []
        #start = time.time()
        for _ in range(self.replay):
            seq = self.agent.evolve(self.batchSize, epsilon=epsilon, crover=crover, mutate=self.mutate)
            seqs.append(seq)
        #t1 = time.time()
        seqs = torch.cat(seqs, dim=0)
        if memory is not None:
            mems = [memory, seqs]
            seqs = torch.cat(mems)
        smiles = np.array([self.agent.voc.decode(s, is_tk = False) for s in seqs])
        # smiles = np.array(utils.canonicalize_list(smiles))
        ix = utils.unique(np.array([[s] for s in smiles]))
        smiles = smiles[ix]
        seqs = seqs[torch.LongTensor(ix).to(self.device)]
        return smiles, seqs
   
    def policy_gradient(self, smiles=None, seqs=None, memory=None, progress=None):
        # function need to get smiles
        scores = self.env.getRewards(smiles, frags=None)
        if memory is not None:
            scores[:len(memory), 0] = 1
            ix = scores[:, 0].argsort()[-self.batchSize * 4:]
            seqs, scores = seqs[ix, :], scores[ix, :]
        #t2 = time.time()
        ds = TensorDataset(seqs, torch.Tensor(scores).to(self.device))
        loader = DataLoader(ds, batch_size=self.n_samples, shuffle=True)
 
        # updating loss is done in rnn.py
        self.agent.PGLoss(loader, progress=progress)
        #t3 = time.time()
        #print(t1 - start, t2-t1, t3-t2)
 
    def fit(self, train_loader, valid_loader=None, monitor=None, epochs=1000, patience=50, no_multifrag_smiles=True):
        monitor.saveModel(self)
        self.bestState = deepcopy(self.agent.state_dict())
        max_desired_ratio = 0
        last_smiles = []
        last_scores = []
        last_save = -1
        ## add self.epoch
        for epoch in range(epochs):
            t0 = time.time()
            epoch += 1
            if epoch % 50 == 0 or epoch == 1: logger.info('\n----------\nEPOCH %d\n----------' % epoch)
            if epoch < patience and self.memory is not None:
                smiles, seqs = self.forward(crover=None, memory=self.memory, epsilon=1e-1)
                self.policy_gradient(smiles, seqs, memory=self.memory, progress=monitor)
            else:
                smiles, seqs = self.forward(crover=self.crover, epsilon=self.epsilon)
                self.policy_gradient(smiles, seqs, progress=monitor)
            smiles, scores = self.agent.evaluate(self.n_samples, method=self.env, drop_duplicates=True, no_multifrag_smiles=True)
 
            desired_ratio = (scores.DESIRE).sum() / self.n_samples
            valid_ratio = scores.VALID.sum() / self.n_samples
            unique_ratio = len(set(smiles)) / len(smiles)

            if self.mean_func == 'arithmetic':
                mean_score = scores[self.env.getScorerKeys()].values.sum() / self.n_samples / len(self.env.getScorerKeys())
            else:
                mean_score = scores[self.env.getScorerKeys()].values.prod(axis=1) ** (1.0 / len(self.env.getScorerKeys()))
                mean_score = mean_score.sum() / self.n_samples

            t1 = time.time()
            logger.info(f"Epoch: {epoch}  Score: {mean_score:.4f} Valid: {valid_ratio:.4f} Desire: {desired_ratio:.4f} Unique: {unique_ratio:.4f} Time: {t1-t0:.1f}s") 

            smiles_scores = []
            smiles_scores_key = ['Smiles'] + list(scores.columns)
            for i, smile in enumerate(smiles):
                smiles_scores.append((smile, *scores.values[i]))
 
            scores['Smiles'] = smiles
            monitor.savePerformanceInfo(None, epoch, None, score=mean_score, valid_ratio=valid_ratio, desire=desired_ratio, unique_ratio=unique_ratio, smiles_scores=smiles_scores, smiles_scores_key=smiles_scores_key)
            
            if max_desired_ratio < desired_ratio:
                monitor.saveModel(self)
                self.bestState = deepcopy(self.agent.state_dict())
                max_desired_ratio = desired_ratio
                last_save = epoch
                logger.info(f"Model saved at epoch {epoch}")
 
            if epoch % patience == 0 and epoch != 0:
                # Every nth epoch reset the agent and the crover networks to the best state
                for i, smile in enumerate(last_smiles):
                    score = "\t".join(['%.3f' % s for s in last_scores.drop(columns=['Smiles']).values[i]])
                    logger.info('%s\t%s' % (score, smile))
                self.agent.load_state_dict(self.bestState)
                self.crover.load_state_dict(self.bestState)
                logger.info('Resetting agent and crover to best state at epoch %d' % last_save)
            monitor.saveProgress(None, epoch, None, epochs)
            monitor.endStep(None, epoch)
    
            if epoch - last_save > patience: break
        
        logger.info('End time reinforcement learning: %s \n' % time.strftime('%d-%m-%y %H:%M:%S', time.localtime()))
        monitor.close()<|MERGE_RESOLUTION|>--- conflicted
+++ resolved
@@ -262,19 +262,11 @@
                 self.policy_gradient(loader, monitor=monitor)
                 trgs = []
 
-<<<<<<< HEAD
-                frags, smiles, scores = self.agent.evaluate(valid_loader, repeat=self.repeat, method=self.env)
+                frags, smiles, scores = self.agent.evaluate(valid_loader, repeat=self.repeat, method=self.env, no_multifrag_smiles=self.no_multifrag_smiles)
                 desired_ratio = scores.DESIRE.sum() / len(smiles)
                 mean_score = scores[self.env.getScorerKeys()].values.mean()
                 valid_ratio = scores.VALID.sum() / len(smiles)
                 unique_ratio = len(set(smiles)) / len(smiles)
-=======
-                frags, smiles, scores = self.agent.evaluate(valid_loader, repeat=self.repeat, method=self.env, no_multifrag_smiles=self.no_multifrag_smiles)
-                desire = scores.DESIRE.sum() / len(smiles)
-                score = scores[self.env.getScorerKeys()].values.mean()
-                valid = scores.VALID.sum() / len(smiles)
-                unique = len(set(smiles)) / len(smiles)
->>>>>>> 5ba397a5
 
                 t1 = time.time()
                 logger.info(f"Epoch: {epoch}  Score: {mean_score:.4f} Valid: {valid_ratio:.4f} Desire: {desired_ratio:.4f} Unique: {unique_ratio:.4f} Time: {t1-t0:.1f}s")   
@@ -435,19 +427,11 @@
                 self.policy_gradient(loader, no_multifrag_smiles=self.no_multifrag_smiles, monitor=monitor)
                 srcs, trgs = [], []
 
-<<<<<<< HEAD
-                frags, smiles, scores = self.agent.evaluate(valid_loader, repeat=self.repeat, method=self.env)
+                frags, smiles, scores = self.agent.evaluate(valid_loader, repeat=self.repeat, method=self.env, no_multifrag_smiles=self.no_multifrag_smiles)
                 desired_ratio = scores.DESIRE.sum() / len(smiles)
                 mean_score = scores[self.env.getScorerKeys()].values.mean()
                 valid_ratio = scores.VALID.sum() / len(smiles)
                 unique_ratio = len(set(smiles)) / len(smiles)
-=======
-                frags, smiles, scores = self.agent.evaluate(valid_loader, repeat=self.repeat, method=self.env, no_multifrag_smiles=self.no_multifrag_smiles)
-                desire = scores.DESIRE.sum() / len(smiles)
-                score = scores[self.env.getScorerKeys()].values.mean()
-                valid = scores.VALID.sum() / len(smiles)
-                unique = len(set(smiles)) / len(smiles)
->>>>>>> 5ba397a5
 
                 t1 = time.time()
                 logger.info(f"Epoch: {epoch}  Score: {mean_score:.4f} Valid: {valid_ratio:.4f} Desire: {desired_ratio:.4f} Unique: {unique_ratio:.4f} Time: {t1-t0:.1f}s")   
