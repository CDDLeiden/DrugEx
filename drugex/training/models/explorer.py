#!/usr/bin/env python
from abc import ABC, abstractmethod
from copy import deepcopy

import random
import torch
from torch import nn
from torch.optim import Adam
from drugex import utils, DEFAULT_DEVICE, DEFAULT_GPUS
import time
from torch.utils.data import DataLoader, TensorDataset
from tqdm.auto import tqdm
import numpy as np

from drugex.logs import logger
from drugex.training.interfaces import Explorer
from drugex.training.monitors import NullMonitor


class GraphExplorer(Explorer):
    """
    Graph-based `Explorer` to optimize a  graph-based agent with the given `Environment`.
    """

    def __init__(self, agent, env, mutate=None, crover=None, batch_size=128, epsilon=0.1, sigma=0.0, repeat=1, n_samples=-1, optim=None, device=DEFAULT_DEVICE, use_gpus=DEFAULT_GPUS, no_multifrag_smiles=True):
        super(GraphExplorer, self).__init__(agent, env, mutate, crover, batch_size, epsilon, sigma, n_samples, repeat, device=device, use_gpus=use_gpus)
        self.voc_trg = agent.voc_trg
        self.bestState = None
        self.optim = utils.ScheduledOptim(
            Adam(self.parameters(), betas=(0.9, 0.98), eps=1e-9), 1.0, 512) if not optim else optim
        # self.optim = optim.Adam(self.parameters(), lr=1e-5)
        self.no_multifrag_smiles = no_multifrag_smiles

    def forward(self, src):
        rand = torch.rand(1)
        if self.epsilon < rand <= 0.5 and self.crover is not None:
            net = self.crover
        elif rand < self.epsilon and self.mutate is not None:
            net = self.mutate
        else:
            net = self.agent
        is_end = torch.zeros(len(src)).bool().to(src.device)
        exists = torch.zeros(len(src), net.n_grows, net.n_grows).long().to(src.device)
        vals_max = torch.zeros(len(src), net.n_grows).long().to(src.device)
        frg_ids = torch.zeros(len(src), net.n_grows).long().to(src.device)
        order = torch.LongTensor(range(len(src))).to(src.device)
        curr = torch.zeros(len(src)).long().to(src.device) - 1
        blank = torch.LongTensor(len(src)).to(src.device).fill_(net.voc_trg.tk2ix['*'])
        single = torch.ones(len(src)).long().to(src.device)
        voc_mask = net.voc_trg.masks.to(src.device)
        for step in range(1, net.n_grows):
            if is_end.all():
                src[:, step, :] = 0
                continue
            data = src[:, :step, :]
            triu = utils.tri_mask(data[:, :, 0])
            emb = net.emb_word(data[:, :, 3] + data[:, :, 0] * 4)
            emb += net.emb_site(data[:, :, 1] * net.n_grows + data[:, :, 2])
            dec = net.attn(emb.transpose(0, 1), attn_mask=triu)
            dec = dec[-1, :, :]

            grow = src[:, step, 4] == 0
            mask = voc_mask.repeat(len(src), 1) < 0
            if step <= 2:
                mask[:, -1] = True
            else:
                judge = (vals_rom == 0) | (exists[order, curr, :] != 0)
                judge[order, curr] = True
                judge = judge.all(dim=1) | (vals_rom[order, curr] == 0)
                mask[judge, -1] = True
            mask[:, 1] = True
            mask[is_end, 1:] = True
            out_atom = net.prj_atom(dec).softmax(dim=-1)
            atom = out_atom.masked_fill(mask, 0).multinomial(1).view(-1)
            src[grow, step, 0] = atom[grow]
            atom = src[:, step, 0]
            is_end |= (atom == 0) & grow
            num = (vals_max > 0).sum(dim=1)
            vals_max[order, num] = voc_mask[atom]
            vals_rom = vals_max - exists.sum(dim=1)

            bud = atom != net.voc_trg.tk2ix['*']
            curr += bud
            curr[is_end] = 0
            src[:, step, 1] = curr
            exist = exists[order, curr, :] != 0

            mask = torch.zeros(len(src), 4).bool().to(src.device)
            for i in range(1, 4):
                judge = (vals_rom < i) | exist
                judge[order, curr] = True
                mask[:, i] = judge.all(dim=1) | (vals_rom[order, curr] < i)
            mask[:, 0] = False if step == 1 else True
            mask[is_end, 0] = False
            mask[is_end, 1:] = True

            atom_emb = net.emb_atom(atom)
            dec = net.rnn(atom_emb, dec)
            out_bond = net.prj_bond(dec).softmax(dim=-1)
            try:
                bond = out_bond.masked_fill(mask, 0).multinomial(1).view(-1)
            except Exception as e:
                raise
            src[grow, step, 3] = bond[grow]
            bond = src[:, step, 3]

            mask = (vals_max == 0) | exist | (vals_rom < bond.unsqueeze(-1))
            mask[order, curr] = True
            if step <= 2:
                mask[:, 0] = False
            mask[is_end, 0] = False
            mask[is_end, 1:] = True
            word_emb = net.emb_word(atom * 4 + bond)
            dec = net.rnn(word_emb, dec)
            prev_out = net.prj_loci(dec).softmax(dim=-1)
            prev = prev_out.masked_fill(mask, 0).multinomial(1).view(-1)
            src[grow, step, 2] = prev[grow]
            prev = src[:, step, 2]

            for i in range(len(src)):
                if not grow[i]:
                    frg_ids[i, curr[i]] = src[i, step, -1]
                elif bud[i]:
                    frg_ids[i, curr[i]] = frg_ids[i, prev[i]]
                obj = frg_ids[i, curr[i]].clone()
                ix = frg_ids[i, :] == frg_ids[i, prev[i]]
                frg_ids[i, ix] = obj
            exists[order, curr, prev] = bond
            exists[order, prev, curr] = bond
            vals_rom = vals_max - exists.sum(dim=1)
            is_end |= (vals_rom == 0).all(dim=1)

        # The part of connecting
        src[:, -net.n_frags, 1:] = 0
        src[:, -net.n_frags, 0] = net.voc_trg.tk2ix['GO']
        is_end = torch.zeros(len(src)).bool().to(src.device)
        for step in range(net.n_grows + 1, net.voc_trg.max_len):
            data = src[:, :step, :]
            triu = utils.tri_mask(data[:, :, 0])
            emb = net.emb_word(data[:, :, 3] + data[:, :, 0] * 4)
            emb += net.emb_site(data[:, :, 1] * net.n_grows + data[:, :, 2])
            dec = net.attn(emb.transpose(0, 1), attn_mask=triu)

            vals_rom = vals_max - exists.sum(dim=1)
            frgs_rom = torch.zeros(len(src), 8).long().to(src.device)
            for i in range(1, 8):
                ix = frg_ids != i
                rom = vals_rom.clone()
                rom[ix] = 0
                frgs_rom[:, i] = rom.sum(dim=1)
            is_end |= (vals_rom == 0).all(dim=1)
            is_end |= (frgs_rom != 0).sum(dim=1) <= 1
            mask = (vals_rom < 1) | (vals_max == 0)
            mask[is_end, 0] = False
            atom_emb = net.emb_word(blank * 4 + single)
            dec = net.rnn(atom_emb, dec[-1, :, :])
            out_prev = net.prj_loci(dec).softmax(dim=-1)
            prev = out_prev.masked_fill(mask, 0).multinomial(1).view(-1)

            same = frg_ids == frg_ids[order, prev].view(-1, 1)
            exist = exists[order, prev] != 0
            mask = (vals_rom < 1) | exist | (vals_max == 0) | same
            mask[is_end, 0] = False
            prev_emb = net.emb_loci(prev)
            dec = net.rnn(prev_emb, dec)
            out_curr = net.prj_loci(dec).softmax(dim=-1)
            curr = out_curr.masked_fill(mask, 0).multinomial(1).view(-1)

            src[:, step, 3] = single
            src[:, step, 2] = prev
            src[:, step, 1] = curr
            src[:, step, 0] = blank
            src[is_end, step, :] = 0

            for i in range(len(src)):
                obj = frg_ids[i, curr[i]].clone()
                ix = frg_ids[i, :] == frg_ids[i, prev[i]]
                frg_ids[i, ix] = obj
            exists[order, src[:, step, 1], src[:, step, 2]] = src[:, step, 3]
            exists[order, src[:, step, 2], src[:, step, 1]] = src[:, step, 3]
        return src

    def policy_gradient(self, loader, monitor=None):
        monitor = monitor if monitor else NullMonitor()
        net = nn.DataParallel(self.agent, device_ids=self.gpus)
        total_steps = len(loader)
        for step_idx, src in enumerate(tqdm(loader, desc='Iterating over validation batches', leave=False)):
            monitor.saveProgress(step_idx, None, total_steps, None)
            src = src.to(self.device)
            frags, smiles = self.voc_trg.decode(src)
            reward = self.env.getRewards(smiles, frags=frags)
            if self.no_multifrag_smiles:
                reward = [r if s.count('.') == 0 else [0] for s,r in zip(smiles, reward)]
            reward = torch.Tensor(reward).to(src.device)
            self.optim.zero_grad()
            loss = net(src, is_train=True)
            loss = sum(loss).squeeze(dim=-1) * reward
            loss = -loss.mean()
            loss.backward()
            monitor.savePerformanceInfo(step_idx, None, loss.item())
            self.optim.step()
            del loss
            
    def sample_input(self, loader, is_test=False):
        
        """
        Samples n_samples molecule-fargement pairs from the original input loader. 
        
        Arguments:
            loader                   : torch dataloader
            is_test (bool), opt      : if true, reduced sample size and increased batch size
        Returns:
            loader                   
        """

        encoded_pairs = torch.cat([batch for batch in loader], 0)
        n_pairs = encoded_pairs.shape[0]                
        n_samples = int(self.nSamples * 0.2) if is_test else self.nSamples     
        batch_size = self.batchSize * 10 if is_test else self.batchSize * 4
        
        if n_pairs > n_samples:
        
            logger.info('{} fragments-molecule pairs were sampled at random from original {} pairs for {}'.format(n_samples, n_pairs, 'validation' if is_test else 'training'))
            samples = encoded_pairs[torch.randint(n_pairs, (n_samples,))]
            loader = DataLoader(samples, batch_size=batch_size, drop_last=False, shuffle=True)
            
        return loader
        

    def fit(self, train_loader, valid_loader=None, epochs=1000, patience=50, monitor=None):
        monitor = monitor if monitor else NullMonitor()
        max_desired_ratio = 0
        self.bestState = deepcopy(self.agent.state_dict())
        monitor.saveModel(self.agent)
        last_it = -1
        n_iters = 1 if self.crover is None else 10
        net = nn.DataParallel(self, device_ids=self.gpus)
        trgs = []
        logger.info(' ')
        for it in range(n_iters):
            last_save = -1
            if n_iters > 1:
                logger.info('\n----------\nITERATION %d/%d\n----------' % (it, n_iters))
            for epoch in tqdm(range(epochs), desc='Fitting graph explorer'):
                epoch += 1
                t0 = time.time()
                              
                if self.nSamples > 0:
                    if epoch == 1:
                        train_loader_original = train_loader
                        valid_loader_original = valid_loader
                    train_loader = self.sample_input(train_loader_original)
                    valid_loader = self.sample_input(valid_loader_original, is_test=True)

                for i, src in enumerate(tqdm(train_loader, desc='Iterating over training batches', leave=False)):
                    # trgs.append(src.detach().cpu())
                    with torch.no_grad():
                        trg = net(src.to(self.device))
                        trgs.append(trg.detach().cpu())
                trgs = torch.cat(trgs, dim=0)
                loader = DataLoader(trgs, batch_size=self.batchSize, shuffle=True, drop_last=False)
                self.policy_gradient(loader, monitor=monitor)
                trgs = []

                frags, smiles, scores = self.agent.evaluate(valid_loader, repeat=self.repeat, method=self.env, no_multifrag_smiles=self.no_multifrag_smiles)
                desired_ratio = scores.DESIRE.sum() / len(smiles)
                mean_score = scores[self.env.getScorerKeys()].values.mean()
                valid_ratio = scores.VALID.sum() / len(smiles)
                unique_ratio = len(set(smiles)) / len(smiles)

                t1 = time.time()
                logger.info(f"Epoch: {epoch}  Score: {mean_score:.4f} Valid: {valid_ratio:.4f} Desire: {desired_ratio:.4f} Unique: {unique_ratio:.4f} Time: {t1-t0:.1f}s")   
        
                if max_desired_ratio < desired_ratio: 
                    monitor.saveModel(self.agent)
                    self.bestState = deepcopy(self.agent.state_dict())
                    max_desired_ratio = desired_ratio
                    last_save = epoch
                    last_it = it
                    logger.info(f"Model saved at epoch {epoch}")

                smiles_scores = []
                smiles_scores_key = ['Smiles'] + list(scores.columns) + ['Frag']
                for i, smile in enumerate(smiles):
                    smiles_scores.append((smile, *scores.values[i], frags[i]))

                monitor.savePerformanceInfo(None, epoch, None, score=mean_score, valid_ratio=valid_ratio, desire_ratio=desired_ratio, unique_ratio=unique_ratio, smiles_scores=smiles_scores, smiles_scores_key=smiles_scores_key)
                monitor.saveProgress(None, epoch, None, epochs)
                monitor.endStep(None, epoch)

                if epoch - last_save > patience: break

            if self.crover is not None:
                self.agent.load_state_dict(self.bestState)
                self.crover.load_state_dict(self.bestState)
            if it - last_it > 1: break

        torch.cuda.empty_cache()
        monitor.close()


class SmilesExplorer(Explorer):
    """
    Smiles-based `Explorer` to optimize a  graph-based agent with the given `Environment`.
    """

    def __init__(self, agent, env=None, crover=None, mutate=None, batch_size=128, epsilon=0.1, sigma=0.0, repeat=1, n_samples=-1, optim=None, device=DEFAULT_DEVICE, use_gpus=DEFAULT_GPUS, no_multifrag_smiles=True):
        super(SmilesExplorer, self).__init__(agent, env, mutate, crover, batch_size, epsilon, sigma, n_samples, repeat, device=device, use_gpus=use_gpus)
        self.optim = utils.ScheduledOptim(
            Adam(self.parameters(), betas=(0.9, 0.98), eps=1e-9), 1.0, 512) if not optim else optim
        self.bestState = None
        # self.optim = optim.Adam(self.parameters(), lr=1e-5)
        self.no_multifrag_smiles = no_multifrag_smiles

    def forward(self, src):
        seq_len = self.agent.voc_trg.max_len + self.agent.voc_trg.max_len
        out = torch.zeros(len(src), seq_len).long().to(self.device)
        out[:, :src.size(1)] = src
        is_end = torch.zeros(len(src)).bool().to(self.device)

        for step in range(self.agent.voc_trg.max_len):  # decode up to max length
            sub = out[:, :src.size(1) + step]
            key_mask = utils.pad_mask(sub, self.agent.pad_idx)
            atn_mask = utils.tri_mask(sub)
            rand = torch.rand(1)
            if self.epsilon < rand <= 0.5 and self.crover is not None:
                dec = self.crover.gpt2(sub.transpose(0, 1), key_mask=key_mask, atn_mask=atn_mask)
            elif rand < self.epsilon and self.mutate is not None:
                dec = self.mutate.gpt2(sub.transpose(0, 1), key_mask=key_mask, atn_mask=atn_mask)
            else:
                dec = self.agent.gpt2(sub.transpose(0, 1), key_mask=key_mask, atn_mask=atn_mask)
            proba = dec[-1,:, :].softmax(dim=-1)

            # sampling based on output probability distribution
            x = torch.multinomial(proba, 1).view(-1)

            x[is_end] = self.agent.voc_trg.tk2ix['_']
            is_end |= x == self.agent.voc_trg.tk2ix['EOS']
            out[:, src.size(1) + step] = x
            if is_end.all(): break
        return out[:, self.agent.voc_trg.max_len:].detach()

    def policy_gradient(self, loader, no_multifrag_smiles=True, monitor=None):
        monitor = monitor if monitor else NullMonitor()
        net = nn.DataParallel(self.agent, device_ids=self.gpus)
        total_steps = len(loader)
        step_idx = 0
        for src, trg in tqdm(loader, desc='Iterating over validation batches', leave=False):
            src, trg = src.to(self.device), trg.to(self.device)
            self.optim.zero_grad()
            smiles = [self.agent.voc_trg.decode(s, is_tk=False) for s in trg]
            frags = [self.agent.voc_trg.decode(s, is_tk=False) for s in src]
            reward = self.env.getRewards(smiles, frags=frags)
            if self.no_multifrag_smiles:
                reward = [r if s.count('.') == 0 else [0] for s,r in zip(smiles, reward)]
            reward = torch.Tensor(reward).to(src.device)
            loss = net(src, trg) * reward
            loss = -loss.mean()
            monitor.saveProgress(step_idx, None, total_steps, None)
            monitor.savePerformanceInfo(step_idx, None, loss.item())
            loss.backward()
            self.optim.step()
            del loss
            step_idx += 1
            
    def sample_input(self, loader, is_test=False):
        
        """
        Samples n_samples molecule-fargement pairs from the original input loader. 
        
        Arguments:
            loader                   : torch dataloader
            is_test (bool), opt      : if true, reduced sample size and increased batch size
        Returns:
            loader                   
        """
        
        encoded_in = torch.cat([batch[0] for batch in loader], 0)
        encoded_out = torch.cat([batch[1] for batch in loader], 0)
        
        n_pairs = encoded_in.shape[0]                
        n_samples = int(self.nSamples * 0.2) if is_test else self.nSamples     
        batch_size = self.batchSize * 10 if is_test else self.batchSize * 4
                
        if n_pairs > n_samples:
        
            logger.info(f"{n_samples} fragments-molecule pairs were sampled at random from original {n_pairs} pairs for {'validation' if is_test else 'training'}")
            sample_idx = torch.tensor(random.sample([ i for i in range(n_pairs)], n_samples))
            samples = [ torch.index_select(encoded_in, 0, sample_idx), torch.index_select(encoded_out, 0, sample_idx) ]
            loader = DataLoader(samples, batch_size=batch_size, drop_last=False, shuffle=True)
            
        return loader

    def fit(self, train_loader, valid_loader=None, epochs=1000, patience=50, monitor=None):
        self.bestState = deepcopy(self.agent.state_dict())
        monitor.saveModel(self.agent)
        max_desired_ratio = 0
        last_it = -1
        n_iters = 1 if self.crover is None else 10
        net = nn.DataParallel(self, device_ids=self.gpus)
        srcs, trgs = [], []
        for it in range(n_iters):
            last_save = -1
            for epoch in tqdm(range(epochs), desc='Fitting SMILES explorer'):
                epoch += 1
                t0 = time.time()

                if self.nSamples > 0:
                    if epoch == 1:
                        train_loader_original = train_loader
                        valid_loader_original = valid_loader
                    train_loader = self.sample_input(train_loader_original)
                    valid_loader = self.sample_input(valid_loader_original, is_test=True)

                for i, (ix, src) in enumerate(tqdm(train_loader, desc='Iterating over training batches', leave=False)):
                    with torch.no_grad():
                        # frag = data_loader.dataset.index[ix]
                        trg = net(src.to(self.device))
                        trgs.append(trg.detach().cpu())
                        srcs.append(src.detach().cpu())

                trgs = torch.cat(trgs, dim=0)
                srcs = torch.cat(srcs, dim=0)

                dataset = TensorDataset(srcs, trgs)
                loader = DataLoader(dataset, batch_size=self.batchSize, shuffle=True, drop_last=False)
                self.policy_gradient(loader, no_multifrag_smiles=self.no_multifrag_smiles, monitor=monitor)
                srcs, trgs = [], []

                frags, smiles, scores = self.agent.evaluate(valid_loader, repeat=self.repeat, method=self.env, no_multifrag_smiles=self.no_multifrag_smiles)
                desired_ratio = scores.DESIRE.sum() / len(smiles)
                mean_score = scores[self.env.getScorerKeys()].values.mean()
                valid_ratio = scores.VALID.sum() / len(smiles)
                unique_ratio = len(set(smiles)) / len(smiles)

                t1 = time.time()
                logger.info(f"Epoch: {epoch}  Score: {mean_score:.4f} Valid: {valid_ratio:.4f} Desire: {desired_ratio:.4f} Unique: {unique_ratio:.4f} Time: {t1-t0:.1f}s")   

                smiles_scores = []
                smiles_scores_key = ['Smiles'] + list(scores.columns) + ['Frag']
                for i, smile in enumerate(smiles):
                    smiles_scores.append((smile, *scores.values[i], frags[i]))
        
                if max_desired_ratio < desired_ratio:
                    monitor.saveModel(self.agent)
                    self.bestState = deepcopy(self.agent.state_dict())
                    max_desired_ratio = desired_ratio
                    last_save = epoch
                    last_it = it
                    logger.info(f"Model saved at epoch {epoch}")

                monitor.savePerformanceInfo(None, epoch, None, score=mean_score, valid_ratio=valid_ratio, desire_ratio=desired_ratio, unique_ratio=unique_ratio, smiles_scores=smiles_scores, smiles_scores_key=smiles_scores_key)
                monitor.saveProgress(None, epoch, None, epochs)
                monitor.endStep(None, epoch)

                if epoch - last_save > patience: break
                
                if self.crover is not None:
                    self.agent.load_state_dict(self.bestState)
                    self.crover.load_state_dict(self.bestState)
            if it - last_it > 1: break
        
        monitor.close()
        torch.cuda.empty_cache()


class PGLearner(Explorer, ABC):
    """ Reinforcement learning framework with policy gradient. This class is the base structure for the
        drugex v1 and v2 policy gradient-based  deep reinforcement learning models.
 
    Arguments:
 
        agent (models.Generator): The agent which generates the desired molecules
 
        env (utils.Env): The environment which provides the reward and judge
                                 if the generated molecule is valid and desired.
 
        prior: The auxiliary model which is defined differently in each methods.
    """
    def __init__(self, agent, env=None, mutate=None, crover=None, memory=None, mean_func='geometric', batch_size=128, epsilon=1e-3,
                 sigma=0.0, repeat=1, n_samples=-1, device=DEFAULT_DEVICE, use_gpus=DEFAULT_GPUS):
        super().__init__(agent, env, mutate, crover, batch_size, epsilon, sigma, n_samples, repeat, device=device, use_gpus=use_gpus)
        self.replay = 10
        self.n_samples = 128  # * 8
        self.penalty = 0
        self.out = None
        self.memory = memory
        # mean_func: which function to use for averaging: 'arithmetic' or 'geometric'
        self.mean_func = mean_func
 
    @abstractmethod
    def policy_gradient(self, smiles=None, seqs=None, memory=None):
        pass
 
    def fit(self, train_loader, valid_loader=None, monitor=None, epochs=1000, no_multifrag_smiles=True):
        best = 0
        last_save = 0
        log = open(self.out + '.log', 'w')
        for epoch in range(1000):
            logger.info('\n----------\nEPOCH %d\n----------' % epoch)
            self.policy_gradient()
            smiles, scores = self.agent.evaluate(self.n_samples, method=self.env, drop_duplicates=True, no_multifrag_smiles=no_multifrag_smiles)
 
            desire = (scores.DESIRE).sum() / self.n_samples
            score = scores[self.env.getScorerKeys()].values.mean()
            valid = scores.VALID.mean()
 
            if best <= score:
                torch.save(self.agent.state_dict(), self.out + '.pkg')
                best = score
                last_save = epoch
 
            logger.info("Epoch: %d average: %.4f valid: %.4f desired: %.4f" %
                  (epoch, score, valid, desire), file=log)
            for i, smile in enumerate(smiles):
                score = "\t".join(['%0.3f' % s for s in scores.values[i]])
                print('%s\t%s' % (score, smile), file=log)
            if epoch - last_save > 50:
                break
        for param_group in self.agent.optim.param_groups:
            param_group['lr'] *= (1 - 0.01)
        log.close()
 
 
class SmilesExplorerNoFrag(PGLearner):
    """ DrugEx algorithm (version 2.0)
 
    Reference: Liu, X., Ye, K., van Vlijmen, H.W.T. et al. DrugEx v2: De Novo Design of Drug Molecule by
               Pareto-based Multi-Objective Reinforcement Learning in Polypharmacology.
               J Cheminform (2021). https://doi.org/10.1186/s13321-019-0355-6
 
    Arguments:
 
        agent (models.Generator): The agent network which is constructed by deep learning model
                                   and generates the desired molecules.
 
        env (utils.Env): The environment which provides the reward and judge
                                 if the genrated molecule is valid and desired.
 
        mutate (models.Generator): The pre-trained network which is constructed by deep learning model
                                   and ensure the agent to explore the approriate chemical space.
    """
    def __init__(self, agent, env, mutate=None, crover=None, mean_func='geometric', memory=None, batch_size=128, epsilon=0.1, sigma=0.0, repeat=1, n_samples=-1, device=DEFAULT_DEVICE, use_gpus=DEFAULT_GPUS):
        super(SmilesExplorerNoFrag, self).__init__(agent, env, mutate, crover, memory=memory, mean_func=mean_func, batch_size=batch_size, epsilon=epsilon, sigma=sigma, repeat=repeat, n_samples=n_samples, device=device, use_gpus=use_gpus)
        self.bestState = None
 
    def forward(self, crover=None, memory=None, epsilon=None):
        seqs = []
        #start = time.time()
        for _ in range(self.replay):
            seq = self.agent.evolve(self.batchSize, epsilon=epsilon, crover=crover, mutate=self.mutate)
            seqs.append(seq)
        #t1 = time.time()
        seqs = torch.cat(seqs, dim=0)
        if memory is not None:
            mems = [memory, seqs]
            seqs = torch.cat(mems)
        smiles = np.array([self.agent.voc.decode(s, is_tk = False) for s in seqs])
        # smiles = np.array(utils.canonicalize_list(smiles))
        ix = utils.unique(np.array([[s] for s in smiles]))
        smiles = smiles[ix]
        seqs = seqs[torch.LongTensor(ix).to(self.device)]
        return smiles, seqs
   
    def policy_gradient(self, smiles=None, seqs=None, memory=None, progress=None):
        # function need to get smiles
        scores = self.env.getRewards(smiles, frags=None)
        if memory is not None:
            scores[:len(memory), 0] = 1
            ix = scores[:, 0].argsort()[-self.batchSize * 4:]
            seqs, scores = seqs[ix, :], scores[ix, :]
        #t2 = time.time()
        ds = TensorDataset(seqs, torch.Tensor(scores).to(self.device))
        loader = DataLoader(ds, batch_size=self.n_samples, shuffle=True)
 
        # updating loss is done in rnn.py
        self.agent.PGLoss(loader, progress=progress)
        #t3 = time.time()
        #print(t1 - start, t2-t1, t3-t2)
 
    def fit(self, train_loader, valid_loader=None, monitor=None, epochs=1000, patience=50, no_multifrag_smiles=True):
        monitor.saveModel(self)
        self.bestState = deepcopy(self.agent.state_dict())
        max_desired_ratio = 0
        last_smiles = []
        last_scores = []
        last_save = -1
        ## add self.epoch

        for epoch in tqdm(range(epochs), desc='Fitting SMILES RNN explorer'):
            epoch += 1
            t0 = time.time()
            if epoch % 50 == 0 or epoch == 1: logger.info('\n----------\nEPOCH %d\n----------' % epoch)
            if epoch < patience and self.memory is not None:
                smiles, seqs = self.forward(crover=None, memory=self.memory, epsilon=1e-1)
                self.policy_gradient(smiles, seqs, memory=self.memory, progress=monitor)
            else:
                smiles, seqs = self.forward(crover=self.crover, epsilon=self.epsilon)
                self.policy_gradient(smiles, seqs, progress=monitor)
            smiles, scores = self.agent.evaluate(self.n_samples, method=self.env, drop_duplicates=True, no_multifrag_smiles=True)
 
            desired_ratio = (scores.DESIRE).sum() / self.n_samples
            valid_ratio = scores.VALID.sum() / self.n_samples
            unique_ratio = len(set(smiles)) / len(smiles)

            if self.mean_func == 'arithmetic':
                mean_score = scores[self.env.getScorerKeys()].values.sum() / self.n_samples / len(self.env.getScorerKeys())
            else:
                mean_score = scores[self.env.getScorerKeys()].values.prod(axis=1) ** (1.0 / len(self.env.getScorerKeys()))
                mean_score = mean_score.sum() / self.n_samples

            t1 = time.time()
            logger.info(f"Epoch: {epoch}  Score: {mean_score:.4f} Valid: {valid_ratio:.4f} Desire: {desired_ratio:.4f} Unique: {unique_ratio:.4f} Time: {t1-t0:.1f}s") 

            smiles_scores = []
            smiles_scores_key = ['Smiles'] + list(scores.columns)
            for i, smile in enumerate(smiles):
                smiles_scores.append((smile, *scores.values[i]))
 
            scores['Smiles'] = smiles
<<<<<<< HEAD
            monitor.savePerformanceInfo(None, epoch, None, score=score, valid_ratio=valid, desire_ratio=desire, smiles_scores=scores.values, smiles_scores_key=scores.columns)
            if best < score:
=======
            monitor.savePerformanceInfo(None, epoch, None, score=mean_score, valid_ratio=valid_ratio, desire_ratio=desired_ratio, unique_ratio=unique_ratio, smiles_scores=smiles_scores, smiles_scores_key=smiles_scores_key)
            
            if max_desired_ratio < desired_ratio:
>>>>>>> 79f164e0
                monitor.saveModel(self)
                self.bestState = deepcopy(self.agent.state_dict())
                max_desired_ratio = desired_ratio
                last_save = epoch
                logger.info(f"Model saved at epoch {epoch}")
 
            if epoch % patience == 0 and epoch != 0:
                # Every nth epoch reset the agent and the crover networks to the best state
                for i, smile in enumerate(last_smiles):
                    score = "\t".join(['%.3f' % s for s in last_scores.drop(columns=['Smiles']).values[i]])
                    logger.info('%s\t%s' % (score, smile))
                self.agent.load_state_dict(self.bestState)
                self.crover.load_state_dict(self.bestState)
                logger.info('Resetting agent and crover to best state at epoch %d' % last_save)
            monitor.saveProgress(None, epoch, None, epochs)
            monitor.endStep(None, epoch)
    
            if epoch - last_save > patience: break
        
        logger.info('End time reinforcement learning: %s \n' % time.strftime('%d-%m-%y %H:%M:%S', time.localtime()))
        monitor.close()<|MERGE_RESOLUTION|>--- conflicted
+++ resolved
@@ -618,14 +618,9 @@
                 smiles_scores.append((smile, *scores.values[i]))
  
             scores['Smiles'] = smiles
-<<<<<<< HEAD
-            monitor.savePerformanceInfo(None, epoch, None, score=score, valid_ratio=valid, desire_ratio=desire, smiles_scores=scores.values, smiles_scores_key=scores.columns)
-            if best < score:
-=======
             monitor.savePerformanceInfo(None, epoch, None, score=mean_score, valid_ratio=valid_ratio, desire_ratio=desired_ratio, unique_ratio=unique_ratio, smiles_scores=smiles_scores, smiles_scores_key=smiles_scores_key)
             
             if max_desired_ratio < desired_ratio:
->>>>>>> 79f164e0
                 monitor.saveModel(self)
                 self.bestState = deepcopy(self.agent.state_dict())
                 max_desired_ratio = desired_ratio
