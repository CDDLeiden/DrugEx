from copy import deepcopy

import numpy as np
import torch
from torch import nn
from torch import optim
from drugex import utils, DEFAULT_DEVICE, DEFAULT_GPUS

from drugex.logs import logger
from drugex.training.interfaces import Generator
from drugex.training.scorers.smiles import SmilesChecker


class RNN(Generator):
    def __init__(self, voc, embed_size=128, hidden_size=512, is_lstm=True, lr=1e-3, device=DEFAULT_DEVICE, use_gpus=DEFAULT_GPUS):
        super(RNN, self).__init__(device=device, use_gpus=use_gpus)
        self.voc = voc
        self.embed_size = embed_size
        self.hidden_size = hidden_size
        self.output_size = voc.size

        self.embed = nn.Embedding(voc.size, embed_size)
        self.is_lstm = is_lstm
        rnn_layer = nn.LSTM if is_lstm else nn.GRU
        self.rnn = rnn_layer(embed_size, hidden_size, num_layers=3, batch_first=True)
        self.linear = nn.Linear(hidden_size, voc.size)
        self.optim = optim.Adam(self.parameters(), lr=lr)
        self.attachToGPUs(self.gpus)

    def attachToGPUs(self, gpus):
        """
        This model currently uses only one GPU. Therefore, only the first one from the list will be used.

        Args:
            gpus: a `tuple` of GPU IDs to attach this model to (only the first one will be used)

        Returns:

        """
        self.device = torch.device(f'cuda:{gpus[0]}')
        self.to(self.device)
        self.gpus = (gpus[0],)

    def getModel(self):
        """
        Return a copy of this model as a state dictionary.

        Returns:
            a serializable copy of this model as a state dictionary
        """

        return deepcopy(self.state_dict())

    def forward(self, input, h):
        output = self.embed(input.unsqueeze(-1))
        output, h_out = self.rnn(output, h)
        output = self.linear(output).squeeze(1)
        return output, h_out

    def init_h(self, batch_size, labels=None):
        h = torch.rand(3, batch_size, 512).to(self.device)
        if labels is not None:
            h[0, batch_size, 0] = labels
        if self.is_lstm:
            c = torch.rand(3, batch_size, self.hidden_size).to(self.device)
        return (h, c) if self.is_lstm else h

    def likelihood(self, target):
        batch_size, seq_len = target.size()
        x = torch.LongTensor([self.voc.tk2ix['GO']] * batch_size).to(self.device)
        h = self.init_h(batch_size)
        scores = torch.zeros(batch_size, seq_len).to(self.device)
        for step in range(seq_len):
            logits, h = self(x, h)
            logits = logits.log_softmax(dim=-1)
            score = logits.gather(1, target[:, step:step+1]).squeeze()
            scores[:, step] = score
            x = target[:, step]
        return scores

    def PGLoss(self, loader, progress=None):
        total_steps = len(loader)
        step_idx = 0
        for seq, reward in loader:
            self.zero_grad()
            score = self.likelihood(seq)
            loss = score * reward
            if progress:
                progress.saveProgress(step_idx, None, total_steps, None)
                progress.savePerformanceInfo(step_idx, None, loss.mean().item())
            loss = -loss.mean()
            loss.backward()
            self.optim.step()
            step_idx += 1
    
    def sample(self, batch_size):
        x = torch.LongTensor([self.voc.tk2ix['GO']] * batch_size).to(self.device)
        h = self.init_h(batch_size)
        sequences = torch.zeros(batch_size, self.voc.max_len).long().to(self.device)
        isEnd = torch.zeros(batch_size).bool().to(self.device)

        for step in range(self.voc.max_len):
            logit, h = self(x, h)
            proba = logit.softmax(dim=-1)
            x = torch.multinomial(proba, 1).view(-1)
            x[isEnd] = self.voc.tk2ix['EOS']
            sequences[:, step] = x
            end_token = (x == self.voc.tk2ix['EOS'])
            isEnd = torch.ge(isEnd + end_token, 1)
            if (isEnd == 1).all(): break

        return sequences

    def evaluate(self, batch_size, num_smiles=1, method = None, drop_duplicates = False, drop_invalid=False):
        smiles = self.sample_smiles(num_smiles = num_smiles, batch_size=batch_size, drop_duplicates=drop_duplicates,
                                    drop_invalid=drop_invalid)
        
        if method is None:
            scores = SmilesChecker.checkSmiles(smiles)
        else:
            scores = method.getScores(smiles)

        return smiles, scores

    def evolve(self, batch_size, epsilon=0.01, crover=None, mutate=None):
        # Start tokens
        x = torch.LongTensor([self.voc.tk2ix['GO']] * batch_size).to(self.device)
        # Hidden states initialization for exploitation network (agent)
        hA = self.init_h(batch_size)
        # Hidden states initialization for exploration networks (mutate and crover)
        hM = self.init_h(batch_size)
        hC = self.init_h(batch_size)
        # Initialization of output matrix
        sequences = torch.zeros(batch_size, self.voc.max_len).long().to(self.device)
        # labels to judge and record which sample is ended
        is_end = torch.zeros(batch_size).bool().to(self.device)

        for step in range(self.voc.max_len):
            # Get unscaled logits and hidden states from agent network and convert them to probabilities with softmax
            logitA, hA = self(x, hA)
            proba = logitA.softmax(dim=-1)

            # If crover combine probablities from agent network and crover network
            if crover is not None:
                ratio = torch.rand(batch_size, 1).to(self.device)
                logitC, hC = crover(x, hC)
                proba = proba * ratio + logitC.softmax(dim=-1) * (1 - ratio)
            
            # If mutate replace with the epsilon-rate the probabilities with the ones from the mutation network
            if mutate is not None:
                logitM, hM = mutate(x, hM)
                is_mutate = (torch.rand(batch_size) < epsilon).to(self.device)
                proba[is_mutate, :] = logitM.softmax(dim=-1)[is_mutate, :]
            

            # sampling based on output probability distribution
            x = torch.multinomial(proba, 1).view(-1)

            is_end |= x == self.voc.tk2ix['EOS']
            x[is_end] = self.voc.tk2ix['EOS']
            sequences[:, step] = x
            if is_end.all(): break
        return sequences

    def fit(self, loader_train, loader_valid=None, epochs=100, monitor=None, lr=1e-3, patience=50):
        optimizer = optim.Adam(self.parameters(), lr=lr)
        best_error = np.inf
        last_save = -1
        # threshold for number of epochs without change that will trigger early stopping
        max_interval = 50
        for epoch in range(epochs):
            epoch += 1
            total_steps = len(loader_train)
            for i, batch in enumerate(loader_train):
                optimizer.zero_grad()
                loss_train = self.likelihood(batch.to(self.device))
                loss_train = -loss_train.mean()
                loss_train.backward()
                optimizer.step()
                monitor.saveProgress(i, epoch, total_steps, epochs)
            # each epoch sample SMILES generated by model to assess error rate    
            seqs = self.sample(len(batch * 2))
            ix = utils.unique(seqs)
            seqs = seqs[ix]
            smiles = [self.voc.decode(s, is_tk = False) for s in seqs]
            valids = SmilesChecker.checkSmiles(smiles, frags=None)
            error = (1 - sum(valids) / len(seqs))[0]
            info = "Epoch: %d error_rate: %.3f loss_train: %.3f" % (epoch, error, loss_train.item())
            loss_valid = None
            if loader_valid is not None:
                loss_valid, size = 0, 0
                for j, batch in enumerate(loader_valid):
                    size += batch.size(0)
                    loss_valid += -self.likelihood(batch.to(self.device)).sum().item()
                loss_valid = loss_valid / size / self.voc.max_len
                if loss_valid < best_error:
                    monitor.saveModel(self)
                    best_error = loss_valid
                    last_save = epoch
                info += ' loss_valid: %.3f' % loss_valid
            elif error < best_error:
                monitor.saveModel(self)
                best_error = error
                last_save = epoch
            logger.info(info)
            smiles_scores = []
            for i, smile in enumerate(smiles):
                smiles_scores.append((smile, valids[i][0]))
                logger.debug('%d\t%s' % (valids[i][0], smile))
            monitor.savePerformanceInfo(None, epoch, loss_train.item(), loss_valid=loss_valid, smiles_scores=smiles_scores, smiles_scores_key=['Smiles', 'VALID'], error=error, valid_ratio=1 - error)
            logger.info(info)
            monitor.endStep(None, epoch)
            if epoch - last_save > max_interval: break
        torch.cuda.empty_cache()
        monitor.close()

<<<<<<< HEAD
=======
    def sample_smiles(self, num_smiles, batch_size=100, drop_duplicates=True, drop_invalid=True):
        smiles = []
        while len(smiles) < num_smiles:
            # sample SMILES
            sequences = self.sample(batch_size)
            # decode according to vocabulary
            smiles += utils.canonicalize_list([self.voc.decode(s, is_tk = False) for s in sequences])
            # drop duplicates
            if drop_duplicates:
                smiles = list(set(smiles))
            # drop invalid smiles
            if drop_invalid:
                scores = SmilesChecker.checkSmiles(smiles, frags=None).ravel()
                smiles = np.array(smiles)[scores > 0].tolist()
        smiles = smiles[:num_smiles]
        return smiles
>>>>>>> 78054d8b
<|MERGE_RESOLUTION|>--- conflicted
+++ resolved
@@ -214,8 +214,6 @@
         torch.cuda.empty_cache()
         monitor.close()
 
-<<<<<<< HEAD
-=======
     def sample_smiles(self, num_smiles, batch_size=100, drop_duplicates=True, drop_invalid=True):
         smiles = []
         while len(smiles) < num_smiles:
@@ -231,5 +229,4 @@
                 scores = SmilesChecker.checkSmiles(smiles, frags=None).ravel()
                 smiles = np.array(smiles)[scores > 0].tolist()
         smiles = smiles[:num_smiles]
-        return smiles
->>>>>>> 78054d8b
+        return smiles