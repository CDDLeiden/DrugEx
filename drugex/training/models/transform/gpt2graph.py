--- conflicted
+++ resolved
@@ -246,80 +246,6 @@
             out = src
         return out
 
-<<<<<<< HEAD
-=======
-    def fit(self, train_loader, ind_loader=None, epochs=100, evaluator=None, monitor=None):
-        best = float('inf')
-        net = nn.DataParallel(self, device_ids=self.devices)
-        t00 = time.time()
-        last_save = -1
-        # threshold for number of epochs without change that will trigger early stopping
-        max_interval = 50
-        for epoch in tqdm(range(epochs)):
-            t0 = time.time()
-            total_steps = len(train_loader)
-            for i, src in enumerate(train_loader):
-                src = src.to(self.device)
-                self.optim.zero_grad()
-                loss = net(src, is_train=True)
-                loss_train = [round(-l.mean().item(), 3) for l in loss]
-                loss = sum([-l.mean() for l in loss])
-                loss.backward()
-                self.optim.step()
-                del loss
-
-                monitor.saveProgress(i, epoch, total_steps, epochs)
-                monitor.savePerformanceInfo(i, epoch, sum(loss_train))
-                if sum(loss_train) < best:
-                    monitor.saveModel(self)
-                    best = sum(loss_train)
-                    last_save = epoch
-                    #print('New best - epoch : {} step : {} loss : {}'.format(epoch, i, loss_value))
-            
-            #t2 = time.time()
-            #print('Epoch {} - Train time: {}'.format(epoch, int(t2-t0)))
-            frags, smiles, scores = self.evaluate(ind_loader, method=evaluator)
-            loss_valid = [round(-l.mean().item(), 3) for l in net(src, is_train=True) for src in ind_loader] # temporary solution to get validation loss
-            t1 = time.time()
-            #print('Epoch {} - Eval time: {}'.format(epoch, int(t1-t2)))
-            valid = scores.VALID.mean()
-            dt = int(t1-t0)
-            #print("Epoch: {} Train loss : {:.3f} Validation loss : {:.3f} Valid molecules: {:.3f} Time: {}\n" .format(epoch, sum(loss_train), sum(loss_valid), valid, dt))
-            logger.info("Epoch: {} Train loss : {:.3f} Validation loss : {:.3f} Valid molecules: {:.3f} Time: {}\n" .format(epoch, sum(loss_train), sum(loss_valid), valid, dt))
-            for j, smile in enumerate(smiles):
-                logger.debug('%s\t%s\n' % (frags[j], smile))
-            t0 = t1
-            monitor.savePerformanceInfo(None, epoch, sum(loss_train), loss_valid=sum(loss_valid), valid=valid, smiles=smiles, frags=frags)
-            del loss_valid
-            monitor.endStep(None, epoch)
-            if epoch - last_save > max_interval: break
-        torch.cuda.empty_cache()
-        monitor.close()
-
-    def evaluate(self, loader, repeat=1, method=None):
-        #t0 = time.time()
-        smiles, frags = self.sample(loader, repeat)
-        #print('Eval net time:', time.time()-t0)
-        if method is None:
-            scores = SmilesChecker.checkSmiles(smiles, frags=frags)
-        else:
-            scores = method.getScores(smiles, frags=frags)
-        #print('Eval env time:', time.time()-t0)
-        return frags, smiles, scores
-
-    def sample(self, loader, repeat=1):
-        net = nn.DataParallel(self, device_ids=self.devices)
-        frags, smiles = [], []
-        with torch.no_grad():
-            for _ in range(repeat):
-                for i, src in enumerate(loader):
-                    trg = net(src.to(self.device))
-                    f, s = self.voc_trg.decode(trg)
-                    frags += f
-                    smiles += s
-
-        return smiles, frags
->>>>>>> 96451e7b
 
     def sampleFromSmiles(self, smiles, repeat=1, min_samples=None, n_proc=1, fragmenter=None):
         standardizer = Standardization(n_proc=n_proc)
