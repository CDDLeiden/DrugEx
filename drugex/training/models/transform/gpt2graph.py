import tempfile

import numpy as np
import torch
import torch.nn as nn
from tqdm.auto import tqdm

from drugex import DEFAULT_GPUS, DEFAULT_DEVICE
from drugex.data.fragments import GraphFragmentEncoder, FragmentCorpusEncoder
from drugex.data.processing import Standardization
from drugex.data.datasets import GraphFragDataSet
from drugex.logs import logger
from drugex.molecules.converters.fragmenters import Fragmenter
from .layer import PositionwiseFeedForward, SublayerConnection, PositionalEncoding
from .layer import tri_mask
from drugex.training.models.encoderdecoder import Base
from drugex.utils import ScheduledOptim
from drugex.training.scorers.smiles import SmilesChecker
from torch import optim

from ...monitors import NullMonitor


class Block(nn.Module):
    def __init__(self, d_model, n_head, d_inner):
        super(Block, self).__init__()
        self.attn = nn.MultiheadAttention(d_model, n_head)
        self.pffn = PositionwiseFeedForward(d_model, d_inner)
        self.connector = nn.ModuleList([SublayerConnection(d_model) for _ in range(2)])

    def forward(self, x, key_mask=None, attn_mask=None):
        x = self.connector[0](x, lambda x: self.attn(x, x, x, key_mask, attn_mask=attn_mask)[0])
        x = self.connector[1](x, self.pffn)
        return x


class AtomLayer(nn.Module):
    def __init__(self, d_model=512, n_head=8, d_inner=1024, n_layer=12):
        super(AtomLayer, self).__init__()
        self.n_layer = n_layer
        self.d_model = d_model
        self.n_head = n_head
        self.blocks = nn.ModuleList([Block(self.d_model, self.n_head, d_inner=d_inner)
                                     for _ in range(self.n_layer)])

    def forward(self, x: torch.Tensor, key_mask=None, attn_mask=None):
        for block in self.blocks:
            x = block(x, key_mask=key_mask, attn_mask=attn_mask)
        return x


class GraphModel(Base):
    def __init__(self, voc_trg, d_emb=512, d_model=512, n_head=8, d_inner=1024, n_layer=12, pad_idx=0, device=DEFAULT_DEVICE, use_gpus=DEFAULT_GPUS):
        super(GraphModel, self).__init__(device=device, use_gpus=use_gpus)
        self.mol_type = 'graph'
        self.voc_trg = voc_trg
        self.pad_idx = pad_idx
        self.d_model = d_model
        self.n_grows = voc_trg.max_len - voc_trg.n_frags - 1
        self.n_frags = voc_trg.n_frags + 1
        self.d_emb = d_emb
        self.emb_word = nn.Embedding(voc_trg.size * 4, self.d_emb, padding_idx=pad_idx)
        self.emb_atom = nn.Embedding(voc_trg.size, self.d_emb, padding_idx=pad_idx)
        self.emb_loci = nn.Embedding(self.n_grows, self.d_emb)
        self.emb_site = PositionalEncoding(self.d_emb, max_len=self.n_grows*self.n_grows)
        self.attn = AtomLayer(d_model=d_model, n_head=n_head, d_inner=d_inner, n_layer=n_layer)

        self.rnn = nn.GRUCell(self.d_model, self.d_model)
        self.prj_atom = nn.Linear(d_emb, self.voc_trg.size)
        self.prj_bond = nn.Linear(d_model, 4)
        self.prj_loci = nn.Linear(d_model, self.n_grows)
        self.init_states()

        self.optim = ScheduledOptim(
            optim.Adam(self.parameters(), betas=(0.9, 0.98), eps=1e-9), 0.1, d_model)
        # self.optim = optim.Adam(self.parameters(), lr=1e-4)

    def forward(self, src, is_train=False):
        if is_train:
            src, trg = src[:, :-1, :], src[:, 1:, :]
            batch, sqlen, _ = src.shape
            triu = tri_mask(src[:, :, 0])

            emb = self.emb_word(src[:, :, 3] + src[:, :, 0] * 4)
            emb += self.emb_site(src[:, :, 1] * self.n_grows + src[:, :, 2])
            dec = self.attn(emb.transpose(0, 1), attn_mask=triu)

            dec = dec.transpose(0, 1).reshape(batch * sqlen, -1)
            out_atom = self.prj_atom(dec).log_softmax(dim=-1).view(batch, sqlen, -1)
            out_atom = out_atom.gather(2, trg[:, :, 0].unsqueeze(2))

            atom = self.emb_atom(trg[:, :, 0]).reshape(batch * sqlen, -1)
            dec = self.rnn(atom, dec)
            out_bond = self.prj_bond(dec).log_softmax(dim=-1).view(batch, sqlen, -1)
            out_bond = out_bond.gather(2, trg[:, :, 3].unsqueeze(2))

            word = self.emb_word(trg[:, :, 3] + trg[:, :, 0] * 4)
            word = word.reshape(batch * sqlen, -1)
            dec = self.rnn(word, dec)
            out_prev = self.prj_loci(dec).log_softmax(dim=-1).view(batch, sqlen, -1)
            out_prev = out_prev.gather(2, trg[:, :, 2].unsqueeze(2))

            curr = self.emb_loci(trg[:, :, 2]).reshape(batch * sqlen, -1)
            dec = self.rnn(curr, dec)
            out_curr = self.prj_loci(dec).log_softmax(dim=-1).view(batch, sqlen, -1)
            out_curr = out_curr.gather(2, trg[:, :, 1].unsqueeze(2))

            out = [out_atom, out_curr, out_prev, out_bond]
        else:
            is_end = torch.zeros(len(src)).bool().to(src.device)
            exists = torch.zeros(len(src), self.n_grows, self.n_grows).long().to(src.device)
            vals_max = torch.zeros(len(src), self.n_grows).long().to(src.device)
            frg_ids = torch.zeros(len(src), self.n_grows).long().to(src.device)
            order = torch.LongTensor(range(len(src))).to(src.device)
            curr = torch.zeros(len(src)).long().to(src.device) - 1
            blank = torch.LongTensor(len(src)).to(src.device).fill_(self.voc_trg.tk2ix['*'])
            single = torch.ones(len(src)).long().to(src.device)
            voc_mask = self.voc_trg.masks.to(src.device)

            # The part of growing
            for step in range(1, self.n_grows):
               # if step == 70:
               #     print(step)
                if is_end.all():
                    src[:, step, :] = 0
                    continue
                data = src[:, :step, :]
                triu = tri_mask(data[:, :, 0])
                emb = self.emb_word(data[:, :, 3] + data[:, :, 0] * 4)
                emb += self.emb_site(data[:, :, 1] * self.n_grows + data[:, :, 2])
                dec = self.attn(emb.transpose(0, 1), attn_mask=triu)
                dec = dec[-1, :, :]

                grow = src[:, step, 4] == 0
                mask = voc_mask.repeat(len(src), 1) < 0
                if step <= 2:
                    mask[:, -1] = True
                else:
                    judge = (vals_rom == 0) | (exists[order, curr, :] != 0)
                    judge[order, curr] = True
                    judge = judge.all(dim=1) | (vals_rom[order, curr] == 0)
                    mask[judge, -1] = True
                mask[:, 1] = True
                mask[is_end, 1:] = True
                out_atom = self.prj_atom(dec).softmax(dim=-1)
                atom = out_atom.masked_fill(mask, 0).multinomial(1).view(-1)
                src[grow, step, 0] = atom[grow]
                atom = src[:, step, 0]
                is_end |= (atom == 0) & grow
                num = (vals_max > 0).sum(dim=1)
                vals_max[order, num] = voc_mask[atom]
                vals_rom = vals_max - exists.sum(dim=1)


                bud = atom != self.voc_trg.tk2ix['*']
                curr += bud
                curr[is_end] = 0
                src[:, step, 1] = curr
                exist = exists[order, curr, :] != 0

                mask = torch.zeros(len(src), 4).bool().to(src.device)
                for i in range(1, 4):
                    judge = (vals_rom < i) | exist
                    judge[order, curr] = True
                    mask[:, i] = judge.all(dim=1) | (vals_rom[order, curr] < i)
                mask[:, 0] = False if step == 1 else True
                mask[is_end, 0] = False
                mask[is_end, 1:] = True

                atom_emb = self.emb_atom(atom)
                dec = self.rnn(atom_emb, dec)
                out_bond = self.prj_bond(dec).softmax(dim=-1)
                bond = out_bond.masked_fill(mask, 0).multinomial(1).view(-1)
                src[grow, step, 3] = bond[grow]
                bond = src[:, step, 3]

                mask = (vals_max == 0) | exist | (vals_rom < bond.unsqueeze(-1))
                mask[order, curr] = True
                if step <= 2:
                    mask[:, 0] = False
                mask[is_end, 0] = False
                mask[is_end, 1:] = True
                word_emb = self.emb_word(atom * 4 + bond)
                dec = self.rnn(word_emb, dec)
                prev_out = self.prj_loci(dec).softmax(dim=-1)
                prev = prev_out.masked_fill(mask, 0).multinomial(1).view(-1)
                src[grow, step, 2] = prev[grow]
                prev = src[:, step, 2]

                for i in range(len(src)):
                    if not grow[i]:
                        frg_ids[i, curr[i]] = src[i, step, -1]
                    elif bud[i]:
                        frg_ids[i, curr[i]] = frg_ids[i, prev[i]]
                    obj = frg_ids[i, curr[i]].clone()
                    ix = frg_ids[i, :] == frg_ids[i, prev[i]]
                    frg_ids[i, ix] = obj
                exists[order, curr, prev] = bond
                exists[order, prev, curr] = bond
                vals_rom = vals_max - exists.sum(dim=1)
                is_end |= (vals_rom == 0).all(dim=1)

            # The part of connecting
            src[:, -self.n_frags, 1:] = 0
            src[:, -self.n_frags, 0] = self.voc_trg.tk2ix['GO']
            is_end = torch.zeros(len(src)).bool().to(src.device)
            for step in range(self.n_grows + 1, self.voc_trg.max_len):
                data = src[:, :step, :]
                triu = tri_mask(data[:, :, 0])
                emb = self.emb_word(data[:, :, 3] + data[:, :, 0] * 4)
                emb += self.emb_site(data[:, :, 1] * self.n_grows + data[:, :, 2])
                dec = self.attn(emb.transpose(0, 1), attn_mask=triu)

                vals_rom = vals_max - exists.sum(dim=1)
                frgs_rom = torch.zeros(len(src), 8).long().to(src.device)
                for i in range(1, 8):
                    ix = frg_ids != i
                    rom = vals_rom.clone()
                    rom[ix] = 0
                    frgs_rom[:, i] = rom.sum(dim=1)
                is_end |= (vals_rom == 0).all(dim=1)
                is_end |= (frgs_rom != 0).sum(dim=1) <= 1
                mask = (vals_rom < 1) | (vals_max == 0)
                mask[is_end, 0] = False
                atom_emb = self.emb_word(blank * 4 + single)
                dec = self.rnn(atom_emb, dec[-1, :, :])
                out_prev = self.prj_loci(dec).softmax(dim=-1)
                prev = out_prev.masked_fill(mask, 0).multinomial(1).view(-1)

                same = frg_ids == frg_ids[order, prev].view(-1, 1)
                exist = exists[order, prev] != 0
                mask = (vals_rom < 1) | exist | (vals_max == 0) | same
                mask[is_end, 0] = False
                prev_emb = self.emb_loci(prev)
                dec = self.rnn(prev_emb, dec)
                out_curr = self.prj_loci(dec).softmax(dim=-1)
                curr = out_curr.masked_fill(mask, 0).multinomial(1).view(-1)

                src[:, step, 3] = single
                src[:, step, 2] = prev
                src[:, step, 1] = curr
                src[:, step, 0] = blank
                src[is_end, step, :] = 0

                for i in range(len(src)):
                    obj = frg_ids[i, curr[i]].clone()
                    ix = frg_ids[i, :] == frg_ids[i, prev[i]]
                    frg_ids[i, ix] = obj
                exists[order, src[:, step, 1], src[:, step, 2]] = src[:, step, 3]
                exists[order, src[:, step, 2], src[:, step, 1]] = src[:, step, 3]
            out = src
        return out
    
    def trainNet(self, loader, monitor=None):
        monitor = monitor if monitor else NullMonitor()
        net = nn.DataParallel(self, device_ids=self.gpus)
        total_steps = len(loader)
        current_step = 0
        for src in loader:
            src = src.to(self.device)
            self.optim.zero_grad()
            loss = net(src, is_train=True)
            loss = sum([-l.mean() for l in loss])   
            loss.backward()
            self.optim.step()
            current_step += 1
            monitor.saveProgress(current_step, None, total_steps, None)
            monitor.savePerformanceInfo(current_step, None, loss.item())
                
    def validate(self, loader, evaluator=None, no_multifrag_smiles=True):
        
        net = nn.DataParallel(self, device_ids=self.gpus)
        
        frags, smiles, scores = self.evaluate(loader, method=evaluator, no_multifrag_smiles=no_multifrag_smiles)
        valid = scores.VALID.mean() 
        desired = scores.DESIRE.mean()
                
        with torch.no_grad():
            loss_valid = sum( [ sum([-l.float().mean().item() for l in net(src, is_train=True)]) for src in loader ] )
                
        smiles_scores = []
        for idx, smile in enumerate(smiles):
            logger.debug(f"{scores.VALID[idx]}\t{frags[idx]}\t{smile}")
            smiles_scores.append((smile, scores.VALID[idx], frags[idx]))
                
        return valid, desired, loss_valid, smiles_scores
    
    def sample(self, loader, repeat=1, pbar=None):
        net = nn.DataParallel(self, device_ids=self.gpus)
        frags, smiles = [], []
        with torch.no_grad():
            for _ in range(repeat):                
                for i, src in enumerate(loader):
                    trg = net(src.to(self.device))
                    f, s = self.voc_trg.decode(trg)
                    frags += f
                    smiles += s
                        
        return smiles, frags


    def sample_smiles(self, input_smiles, num_samples=100, batch_size=32, n_proc=1, fragmenter=None, 
                      keep_frags=True, drop_duplicates=True, drop_invalid=True, progress=True, tqdm_kwargs={}):
        standardizer = Standardization(n_proc=n_proc)
        smiles = standardizer.apply(input_smiles)

        fragmenter = Fragmenter(4, 4, 'brics') if not fragmenter else fragmenter
        encoder = FragmentCorpusEncoder(
            fragmenter=fragmenter,
            encoder=GraphFragmentEncoder(
                self.voc_trg
            ),
            n_proc=n_proc
        )
        out_data = GraphFragDataSet(tempfile.NamedTemporaryFile().name)
        encoder.apply(smiles, encodingCollectors=[out_data])
        
        # Duplicate of self.sample to allow dropping molecules
        # and progress bar on the fly without additional
        # overhead caused by calling nn.DataParallel a few times
        net = nn.DataParallel(self, device_ids=self.gpus)

        if progress:
            tqdm_kwargs.update({'total': num_samples, 'desc': 'Generating molecules'})
            pbar = tqdm(**tqdm_kwargs)

        smiles, frags = [], []
        while not len(smiles) >= num_samples:
            with torch.no_grad():
                src = next(iter(out_data.asDataLoader(batch_size, n_samples=batch_size)))
                trg = net(src.to(self.device))
                new_frags, new_smiles = self.voc_trg.decode(trg)
                # drop duplicates
                if drop_duplicates:
                    new_smiles = np.array(new_smiles)
                    new_frags = np.array(new_frags)[np.logical_not(np.isin(new_smiles, smiles))].tolist()
                    new_smiles = new_smiles[np.logical_not(np.isin(new_smiles, smiles))].tolist()
                # drop invalid smiles
                if drop_invalid:
                    # Make sure both valid molecules and include input fragments
                    scores = SmilesChecker.checkSmiles(new_smiles, frags=new_frags).sum(axis=1)
<<<<<<< HEAD
                    new_smiles = np.array(new_smiles)[scores > 1].tolist()
                    new_frags = np.array(new_frags)[scores > 1].tolist()
=======
                    new_smiles = np.array(new_smiles)[scores > 0].tolist()
                    new_frags = np.array(new_frags)[scores > 0].tolist()
>>>>>>> 5ba397a5
                smiles += new_smiles
                frags += new_frags
                # Update progress bar
                if progress:
                    pbar.update(len(new_smiles) if pbar.n + len(new_smiles) <= num_samples else num_samples - pbar.n)
        if progress:
            pbar.close()
        smiles = smiles[:num_samples]
        if keep_frags:
            return smiles, frags
        return smiles
<|MERGE_RESOLUTION|>--- conflicted
+++ resolved
@@ -339,13 +339,8 @@
                 if drop_invalid:
                     # Make sure both valid molecules and include input fragments
                     scores = SmilesChecker.checkSmiles(new_smiles, frags=new_frags).sum(axis=1)
-<<<<<<< HEAD
                     new_smiles = np.array(new_smiles)[scores > 1].tolist()
                     new_frags = np.array(new_frags)[scores > 1].tolist()
-=======
-                    new_smiles = np.array(new_smiles)[scores > 0].tolist()
-                    new_frags = np.array(new_frags)[scores > 0].tolist()
->>>>>>> 5ba397a5
                 smiles += new_smiles
                 frags += new_frags
                 # Update progress bar
