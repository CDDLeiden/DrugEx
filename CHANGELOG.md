--- conflicted
+++ resolved
@@ -26,13 +26,8 @@
   - QSPRpred is an optional dependency (only required for the CLI)
   - Unittests for QSAR modelling were also moved to QSPRPred, but QSPRPred models are still loaded and used during testing if QSPRPred is installed (if not, a dummy scorer is used instead)
 - Revised SimilarityRanking, now uses the minimum (default) or average Tanimoto distance to rank the solutions in the same front.
-<<<<<<< HEAD
-- QSPRpred is an optional dependency (only required for the CLI)
 - Removed an irrelevant token from the vocabulary defined by `VocSmiles` (see #11)
 - `Fragmenter` can now be instructed not to skip molecules resulting in only one fragment with the `allow_single` argument.
-=======
-
->>>>>>> b314c473
 
 ## New Features
 
