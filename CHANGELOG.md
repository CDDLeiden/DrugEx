--- conflicted
+++ resolved
@@ -23,10 +23,7 @@
 
 ## New Features
 
-<<<<<<< HEAD
 - When installing package with pip, the commit hash and date of the installation is saved into `qsprpred._version`
 - Added an automated Docker runner for tests that can run on GPUs. See [testing/runner/README.md](testing/runner/README.md) for more information.
-=======
 - When installing package with pip, the commit hash and date of the installation is saved into `drugex._version`. This information is also used as a basis of a new dynamic versioning scheme for the package. The version number is generated automatically upon installation of the package and saved to `drugex.__version__`. 
-- QSPRPred is now available as an optional dependency that can be installed with DrugEx using the `[qsprpred]` option.
->>>>>>> c913bed2
+- QSPRPred is now available as an optional dependency that can be installed with DrugEx using the `[qsprpred]` option.