# Change Log
From v3.2.0 to v3.3.0

## Fixes

None.


## Changes

- Improve scaffold-based encoding. New `dummyMolsFromFragments` to create dummy molecules from set of fragments to be called as the `fragmenter` in `FragmentCorpusEncoder`. This makes the `ScaffoldSequenceCorpus`, `ScaffoldGraphCorpus`, `SmilesScaffoldDataSet` and `GraphScaffoldDataSet` classes obsolete. 
- The early stopping criterion of reinforcement learning is changed back to the ratio of desired molecules.
- Renamed `GaphModel.sampleFromSmiles` to `GraphModel.sample_smiles`,
  - argument `min_samples` was renamed to `num_samples`,
  - exactly `num_samples` are returned,
  - arguments `drop_duplicates`, `drop_invalid` were added,
  - argument `keep_frags` was added.
- The `sample_smiles` method was added to the SequenceTranformer `GTP2Model` and to the `RNN` classes.
- Changed the `GTP2Model` adaptive learning rate settings to resolve pretraining issues
- Progress bars were added for models' fitting (pretraining, fine-tuning and reinforcement learning).
- Tokens `_` and `.` always present in `VocSmiles` have been removed.
- RNN models deposited on Zenodo and pretrained on ChEMBL31 and Papyrus 05.5 were updated while the RNN model pretrained on ChEMBL27 did not need to.
<<<<<<< HEAD
- Remove QSAR modelling from DrugEx, now in a seperate repository QSPRpred

=======
- Moved encoding of tokens for SMILES-based models to the parallel preprocessing steps to improve performance
- All testing code that is not unit tests was moved to `testing`
>>>>>>> 8f9bf325

## New Features

- Tutorial for scaffold-based generation.
- Added tests to `testing` that allow to check consistency of models between versions.<|MERGE_RESOLUTION|>--- conflicted
+++ resolved
@@ -20,13 +20,10 @@
 - Progress bars were added for models' fitting (pretraining, fine-tuning and reinforcement learning).
 - Tokens `_` and `.` always present in `VocSmiles` have been removed.
 - RNN models deposited on Zenodo and pretrained on ChEMBL31 and Papyrus 05.5 were updated while the RNN model pretrained on ChEMBL27 did not need to.
-<<<<<<< HEAD
+- Moved encoding of tokens for SMILES-based models to the parallel preprocessing steps to improve performance
+- All testing code that is not unit tests was moved to `testing`
 - Remove QSAR modelling from DrugEx, now in a seperate repository QSPRpred
 
-=======
-- Moved encoding of tokens for SMILES-based models to the parallel preprocessing steps to improve performance
-- All testing code that is not unit tests was moved to `testing`
->>>>>>> 8f9bf325
 
 ## New Features
 
