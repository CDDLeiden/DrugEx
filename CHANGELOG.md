--- conflicted
+++ resolved
@@ -3,8 +3,9 @@
 
 ## Fixes
 
-<<<<<<< HEAD
 - Fixed a bug in calculation of the Pareto fronts (fronts are now calculated for maximization of objectives instead of objective minimization).
+- Patch a bug that that caused a crash when an invalid smiles was encountered in the fragment generation step. This
+  bug was introduced in v3.4.4, now invalid smiles are skipped and a warning is printed to the log.
 
 ## Changes
 
@@ -13,15 +14,8 @@
 - The rewards module is refactored and the `RankingStrategy` class was replace by `ParetoRankingScheme` class. 
     - The final reward calcuation for `ParetoRankingScheme`-based methods is now directly the scaled rank of the molecules.
     - The `ParetoTanimotoDistance` now has a attribute `distance_metric` which can be "min", "mean" or "mutual" instead of attribute `ranking`.
-=======
-- Patch a bug that that caused a crash when an invalid smiles was encountered in the fragment generation step. This
-  bug was introduced in v3.4.4, now invalid smiles are skipped and a warning is printed to the log.
-
-## Changes
-
 - DrugEx is now compatible with the latest version of qsprpred v2.0.1, previous versions of qsprpred are no longer
   supported.
->>>>>>> 67064860
 
 ## Removed Features
 
